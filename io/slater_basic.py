import re
import numpy as np
elementFile = "/Users/Alireza/Desktop/neutral/be"

<<<<<<< HEAD
class Element_Data():

    def __init__(self, file):
        f = open(file, 'r')
        self.input = f.read()
        self.slater_basis = self.load_slater_basis()
        f.close()

    def getExponents(self, subshell):
        """
        Obtains all exponents of the subshells from
        the file in the form of an array
        :param elementFile: the path to element
        :param subshells:
        :return:An array of the exponents of size (n, 1) where n is an integer
        """
        assert subshell == "S" or subshell == "P" or subshell == "D" or subshell == "F"

        #print(input)

        exponentArray = np.zeros(shape = (30, 1)) #create function to check shape

        i = 0
        for line in self.input.split("\n"):
            if re.match(r'^\d' + subshell[0], line.lstrip()):
                rowList = line.split()
                exponentArray[i] = float(rowList[1])
                i += 1

        return np.trim_zeros(exponentArray)

    def getColumn(self, Torbital):
        """
        The Columns get screwed over sine s orbitals start with one while p orbitals start at energy 2
        Therefore this corrects the error in order to retrieve correct column
        :param Torbital: orbital i.e. "1S" or "2P" or "3D"
        :return:
        """
        if Torbital[1] == "S":
            return int(Torbital[0]) + 1
        elif Torbital[1] == "P":
            return int(Torbital[0])
        elif Torbital[1] == "D":
            return int(Torbital[0]) - 1

    def getCoefficients(self, orbital):
        """
        Obtains the coefficients of a specific subshell
        from the file
        :param elementFile:
        :param subshell:
        :return: array of coefficients
        """

        coeffArray = np.zeros(shape = (20, 1))
        row = 0
        col = 0
        for line in self.input.split("\n"):
            if re.match(r'^\d' + orbital[1], line.lstrip()):
                coeffArray[row, 0] = line.split()[self.getColumn(orbital)]
                row += 1

        return np.trim_zeros(coeffArray) #a[:, np.apply_along_axis(np.count_nonzero, 0, a) >= 0.0001]

    def getQuantumNumber(self):
        """
        get the quantum numbers for a specific subshell

        :param elementFile:
        :param subshell:
        :return:
        """
        dict = {'S' : 0 , 'P' : 0, 'D': 0, 'F':0}

        quantNumArray = np.zeros(shape = (20, 1))
        i = 0
        for line in self.input.split("\n"):
            if re.match(r'^\d', line.lstrip()):
                quantNumArray[i] = int(line.split()[0][0])
                i += 1

        return np.trim_zeros(quantNumArray)

    def getEnergy(self): # Need To Fix This
        input = self.input.split("\n")
=======
def load_slater_basis(file):
>>>>>>> d169a791

    def getNumberOfElectronsPerOrbital(string_configuration):
        """
        Gets the Occupation Number for all orbitals
        of an element returing an dictionary
        :param elementFile:
        :return: a dict containing the number and orbital
        """
        electronConfigList = string_configuration

        shells = ["K", "L", "M", "N"]

        myDic = {}
        listOrbitals = [str(x) + "S" for x in range(1,8)] + [str(x) + "P" for x in range(2,8)] + [str(x) + "D" for x in range(3,8)] + [str(x) + "F" for x in range(4,8)]
        for list in listOrbitals:
            myDic[list] = 0 #initilize all atomic orbitals to zero electrons

        for x in shells:
            if x in electronConfigList :
                if x == "K":
                    myDic["1S"] = 2
                elif x == "L":
                    myDic["2S"] = 2; myDic["2P"] = 6
                elif x == "M":
                    myDic["3S"] = 2; myDic["3P"] = 6; myDic["3D"] = 10
                elif x== "N":
                    myDic["4S"] = 2; myDic["4P"] = 6; myDic["4D"] = 10; myDic["4F"] = 14

        for x in listOrbitals:
            if x in electronConfigList :
                index = electronConfigList .index(x)
                orbital = (electronConfigList [index: index + 2])

                if orbital[1] == "D" or orbital[1] == "F":
                    numElectrons = (re.sub('[(){}<>,]', "", electronConfigList.split(orbital)[1]))
                    myDic[orbital] = int(numElectrons)
                else:
                    myDic[ orbital] = int(  electronConfigList [index + 3: index + 4]  )

        return {key:value for key,value in myDic.items() if value != 0}

    def getColumn(Torbital):
        """
        The Columns get screwed over sine s orbitals start with one while p orbitals start at energy 2
        Therefore this corrects the error in order to retrieve correct column
        :param Torbital: orbital i.e. "1S" or "2P" or "3D"
        :return:
        """
        if Torbital[1] == "S":
            return int(Torbital[0]) + 1
        elif Torbital[1] == "P":
            return int(Torbital[0])
        elif Torbital[1] == "D":
            return int(Torbital[0]) - 1

<<<<<<< HEAD
be = Element_Data(elementFile)
print(be.slater_basis)
=======
    def getArrayOfElectrons(dict):
        """
        Computes The Number Of Electrons in Each Orbital As An Array
        i.e. be = [[2], [2]] 2 electrons in 1S and 2S
        :param dict:
        :return: column vector of number of electrons in each orbital
        """
        array = np.empty((len(dict.keys()), 1))
        row = 0
        for orbital in orbitals:
            array[row, 0] = dict[orbital]
            row += 1
        return array

    with open(file) as f:
        configuration = f.readline().split()[1].replace(",", "")
        energy = [float(f.readline().split()[2])] + [float(x) for x in (re.findall("[= -]\d+.\d+", f.readline()))[:-1]]
        assert re.search(r'ORBITAL ENERGIES AND EXPANSION COEFFICIENTS', f.readline())

        orbitals = []
        orbitals_basis = {'S':[], 'P':[], 'D':[], "F":[]}
        orbitals_cusp = {'S':0, 'P':0, 'D':0, "F":0}
        orbitals_energy = {'S':[], 'P':[], 'D':[], "F":[]}
        orbitals_exp = {'S':[], 'P':[], 'D':[], "F":[]}
        orbitals_coeff = {}

        line = f.readline()
        while line.strip() != "":

            if re.search(r'  [S|P|D|F]  ', line): #if line has ___S___ or P or D .
                subshell = line.split()[0]
                list = line.split()[1:]
                orbitals += list
                for x in list:
                    orbitals_coeff[x] = []
                line = f.readline()
                orbitals_energy[subshell] = [float(x) for x in line.split()[1:]]
                line = f.readline()
                orbitals_cusp[subshell] = [float(x) for x in line.split()[1:]]
                line = f.readline()



                while re.match(r'\A^\d' + subshell, line.lstrip()):
                    #print(line.strip())
                    list_words = line.split()
                    orbitals_exp[subshell] += [float(list_words[1])]
                    orbitals_basis[subshell] += [list_words[0]]
                    #orbitals_coeff[]
                    for x in list:
                        orbitals_coeff[x] += [float(list_words[getColumn(x)])]
                    line = f.readline()


        return {'configuration': configuration , #'1S(2)2S(2)'
                    'energy': energy, # [-14.573023167, 14.573023130, -29.146046297]
                    'orbitals': orbitals , # ['1S', '2S'],
                    'orbitals_energy': orbitals_energy , # [-4.7326699, -0.3092695],
                    'orbitals_cusp': orbitals_cusp,  #dict
                    'orbitals_basis': orbitals_basis, #dict
                    'orbitals_exp': {key:np.asarray(value).reshape(len(value), 1) for key,value in orbitals_exp.items() if value != []}, #dict
                    'orbitals_coeff':  {key:np.asarray(value).reshape(len(value), 1) for key,value in orbitals_coeff.items() if value != []},
                    'orbitals_electron_number' :getNumberOfElectronsPerOrbital(configuration), # dictionary of how many electrons per orbital
                    'orbitals_electron_array': getArrayOfElectrons(getNumberOfElectronsPerOrbital(configuration)), #takes number of electrons per orbital and turns it into array [[2],[2]]
                    'basis_numbers' : {key:np.asarray([[int(x[0])] for x in value]) for key,value in orbitals_basis.items() if len(value) != 0}} #dict grabs basis number

#print(load_slater_basis(elementFile))
#print(load_slater_basis(elementFile)['orbitals_electron_number'])
#print(load_slater_basis(elementFile)['quantum_numbers']['S'])
>>>>>>> d169a791
<|MERGE_RESOLUTION|>--- conflicted
+++ resolved
@@ -2,95 +2,7 @@
 import numpy as np
 elementFile = "/Users/Alireza/Desktop/neutral/be"
 
-<<<<<<< HEAD
-class Element_Data():
-
-    def __init__(self, file):
-        f = open(file, 'r')
-        self.input = f.read()
-        self.slater_basis = self.load_slater_basis()
-        f.close()
-
-    def getExponents(self, subshell):
-        """
-        Obtains all exponents of the subshells from
-        the file in the form of an array
-        :param elementFile: the path to element
-        :param subshells:
-        :return:An array of the exponents of size (n, 1) where n is an integer
-        """
-        assert subshell == "S" or subshell == "P" or subshell == "D" or subshell == "F"
-
-        #print(input)
-
-        exponentArray = np.zeros(shape = (30, 1)) #create function to check shape
-
-        i = 0
-        for line in self.input.split("\n"):
-            if re.match(r'^\d' + subshell[0], line.lstrip()):
-                rowList = line.split()
-                exponentArray[i] = float(rowList[1])
-                i += 1
-
-        return np.trim_zeros(exponentArray)
-
-    def getColumn(self, Torbital):
-        """
-        The Columns get screwed over sine s orbitals start with one while p orbitals start at energy 2
-        Therefore this corrects the error in order to retrieve correct column
-        :param Torbital: orbital i.e. "1S" or "2P" or "3D"
-        :return:
-        """
-        if Torbital[1] == "S":
-            return int(Torbital[0]) + 1
-        elif Torbital[1] == "P":
-            return int(Torbital[0])
-        elif Torbital[1] == "D":
-            return int(Torbital[0]) - 1
-
-    def getCoefficients(self, orbital):
-        """
-        Obtains the coefficients of a specific subshell
-        from the file
-        :param elementFile:
-        :param subshell:
-        :return: array of coefficients
-        """
-
-        coeffArray = np.zeros(shape = (20, 1))
-        row = 0
-        col = 0
-        for line in self.input.split("\n"):
-            if re.match(r'^\d' + orbital[1], line.lstrip()):
-                coeffArray[row, 0] = line.split()[self.getColumn(orbital)]
-                row += 1
-
-        return np.trim_zeros(coeffArray) #a[:, np.apply_along_axis(np.count_nonzero, 0, a) >= 0.0001]
-
-    def getQuantumNumber(self):
-        """
-        get the quantum numbers for a specific subshell
-
-        :param elementFile:
-        :param subshell:
-        :return:
-        """
-        dict = {'S' : 0 , 'P' : 0, 'D': 0, 'F':0}
-
-        quantNumArray = np.zeros(shape = (20, 1))
-        i = 0
-        for line in self.input.split("\n"):
-            if re.match(r'^\d', line.lstrip()):
-                quantNumArray[i] = int(line.split()[0][0])
-                i += 1
-
-        return np.trim_zeros(quantNumArray)
-
-    def getEnergy(self): # Need To Fix This
-        input = self.input.split("\n")
-=======
 def load_slater_basis(file):
->>>>>>> d169a791
 
     def getNumberOfElectronsPerOrbital(string_configuration):
         """
@@ -146,10 +58,6 @@
         elif Torbital[1] == "D":
             return int(Torbital[0]) - 1
 
-<<<<<<< HEAD
-be = Element_Data(elementFile)
-print(be.slater_basis)
-=======
     def getArrayOfElectrons(dict):
         """
         Computes The Number Of Electrons in Each Orbital As An Array
@@ -218,5 +126,4 @@
 
 #print(load_slater_basis(elementFile))
 #print(load_slater_basis(elementFile)['orbitals_electron_number'])
-#print(load_slater_basis(elementFile)['quantum_numbers']['S'])
->>>>>>> d169a791
+#print(load_slater_basis(elementFile)['quantum_numbers']['S'])