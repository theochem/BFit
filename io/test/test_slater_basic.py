--- conflicted
+++ resolved
@@ -1,20 +1,10 @@
 import sys
 sys.path.append(r'C:\Users\Alireza\PycharmProjects\fitting\io')
-<<<<<<< HEAD
-print(sys.path)
-import os
-script_dir = os.path.dirname(__file__) #<-- absolute dir the script is in
-rel_path = r"examples/be.txt"
-abs_file_path = os.path.join(script_dir, rel_path)
-=======
 sys.path.append("/fitting/")
->>>>>>> d124adcb
 import slater_basic as sb
 import numpy as np
 
-
 def testParsingBeryllium(file):
-
     be = sb.load_slater_basis(file)
     values = be
 
@@ -52,8 +42,7 @@
     np.testing.assert_array_almost_equal(values['orbitals_electron_array'], np.array([ [2], [2]]))
     np.testing.assert_array_almost_equal(values['basis_numbers']['S'], np.array([ [1], [1], [1], [1], [1], [1], [2], [1]]))
 
-
-testParsingBeryllium(abs_file_path)
+testParsingBeryllium("/Users/Alireza/Desktop/neutral/be")
 
 def testParsingSilver(file):
     ag = sb.load_slater_basis(file)
@@ -96,7 +85,7 @@
     assert values['orbitals_electron_number'] == {'1S' : 2, '2S' : 2, '3S':2, '4S':2, '5S': 1, '2P': 6, '3P' : 6, '4P':6, '3D' : 10, '4D': 10}
     np.testing.assert_array_almost_equal(values['orbitals_electron_array'], np.array([ [2], [2], [2], [2], [1], [6], [6], [6], [10], [10]]))
 
-testParsingSilver(r"\Users\Alireza\PycharmProjects\fitting\examples\ag")
+testParsingSilver("/Users/Alireza/Desktop/neutral/ag")
 
 def testParsingNeon(file):
     ne = sb.load_slater_basis(file)
@@ -110,4 +99,4 @@
     assert np.array_equal( values['orbitals_exp']['P'], np.array([ [25.731219], [ 10.674843], [ 8.124569], [ 4.295590], [2.648660], [ 1.710436 ], [ 1.304155 ]]) )
     assert np.array_equal( values['orbitals_coeff']['2P'], np.array( [[ 0.0000409], [ 0.0203038], [0.0340866], [0.2801866], [0.3958489], [0.3203928], [ 0.0510413]]))
 
-testParsingNeon(r"\Users\Alireza\PycharmProjects\fitting\examples\ne")+testParsingNeon("/Users/Alireza/Desktop/neutral/ne")