--- conflicted
+++ resolved
@@ -24,7 +24,7 @@
 
 from bfit.measure import KLDivergence, SquaredDifference, TsallisDivergence
 import numpy as np
-from numpy.testing import assert_almost_equal, assert_raises
+from numpy.testing import assert_almost_equal, assert_equal, assert_raises
 
 
 def test_raises_kl():
@@ -39,18 +39,11 @@
     # check model argument
     assert_raises(ValueError, measure.evaluate, np.array([1., 2., 3.]), 1.75)
     assert_raises(ValueError, measure.evaluate, np.array([1., 2., 3.]), np.array([1., 2., 3., 4.]))
-<<<<<<< HEAD
     assert_raises(
         ValueError, measure.evaluate, np.array([1., 2., 3.]), np.array([[1.], [2.], [3.]])
     )
-    assert_raises(ValueError, measure.evaluate, np.array([1., 2., 3.]), np.array([1., 2., -3.]))
-    assert_raises(
-        ValueError, measure.evaluate, np.array([1., 2., 3.]), np.array([-0.5, -1.3, -2.8])
-    )
-=======
-    assert_raises(ValueError, measure.evaluate, np.array([1., 2., 3.]), np.array([[1.], [2.], [3.]]))
-    assert_almost_equal(np.inf, measure.evaluate(np.array([1., 2., 3.]), np.array([1., 2., -3.])))
->>>>>>> d9ae383b
+    # Assert that measure evaluate returns infinity when value is negative
+    assert np.all(measure.evaluate(np.array([1., 2., 3.]), np.array([-0.5, -1.3, -2.8])) == np.inf)
 
 
 def test_evaluate_kl_equal():
