--- conflicted
+++ resolved
@@ -50,13 +50,8 @@
 
 
 def test_raises_integration():
-<<<<<<< HEAD
     r"""Test integration over BaseRadialGrid returns an error if dimension aren't specified."""
-    grid = _BaseRadialGrid(np.arange(0., 2., 0.000001), spherical=False)
-=======
-    r"""Test that integration over BaseRadialGrid returns an assertion error if dimension aren't specified."""
     grid = _BaseRadialGrid(np.arange(0., 2., 0.000001))
->>>>>>> d9ae383b
     # Obtain an array with different dimension than the "grid.points".
     arr = np.arange(0., 2., 0.1)
     assert_raises(ValueError, grid.integrate, arr)
