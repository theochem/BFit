--- conflicted
+++ resolved
@@ -31,24 +31,16 @@
 
 
 def test_lagrange_multiplier():
-<<<<<<< HEAD
     r"""Test lagrange multiplier of KL-SCF."""
-    g = UniformRadialGrid(150, 1e-4, 15.0, spherical=True)
-=======
     g = UniformRadialGrid(150, 1e-4, 15.0)
->>>>>>> d9ae383b
     e = np.exp(-g.points)
     kl = KLDivergenceSCF(g, e, None, spherical=False)
     assert_almost_equal(kl.lagrange_multiplier, 1., decimal=8)
 
 
 def test_goodness_of_fit():
-<<<<<<< HEAD
     r"""Test goodness of fit with analytic values."""
-    g = UniformRadialGrid(1000, 0.0, 10.0, spherical=True)
-=======
     g = UniformRadialGrid(1000, 0.0, 10.0)
->>>>>>> d9ae383b
     e = np.exp(-g.points)
     m = AtomicGaussianDensity(g.points, num_s=1, num_p=0, normalize=False)
     kl = KLDivergenceSCF(g, e, m, mask_value=0., spherical=True)
@@ -60,12 +52,8 @@
 
 
 def test_assertion_raises():
-<<<<<<< HEAD
     r"""Test assertion raises of all fitting methods."""
-    g = UniformRadialGrid(1000, 0.0, 10.0, spherical=True)
-=======
     g = UniformRadialGrid(1000, 0.0, 10.0)
->>>>>>> d9ae383b
     e = np.exp(-g.points)
     m = AtomicGaussianDensity(g.points, num_s=1, num_p=0, normalize=False)
     kl = KLDivergenceSCF(g, e, m, mask_value=0., spherical=True)
@@ -465,15 +453,10 @@
 
 
 def test_kl_fit_normalized_dens_normalized_2p_gaussian():
-<<<<<<< HEAD
     r"""Test ScipyFiy against normalized p-type Gaussian model."""
-    # density is normalized 2p orbitals`
-    grid = UniformRadialGrid(150, 1e-15, 15.0, spherical=True)
-=======
     # density is normalized 2p orbitals
     grid = UniformRadialGrid(150, 1e-15, 15.0)
 
->>>>>>> d9ae383b
     points = grid.points
     cs0 = np.array([0.76, 3.09])
     es0 = np.array([2.01, 0.83])
@@ -604,11 +587,7 @@
 def test_kl_fit_unnormalized_1d_molecular_dens_unnormalized_1s_1p_gaussian():
     r"""Test ScipyFit against un-normalized 1S and 1P-type Gaussians."""
     # density is normalized 1s + 1s gaussians
-<<<<<<< HEAD
-    grid = UniformRadialGrid(1000, 0.0, 15.0, spherical=True)
-=======
     grid = UniformRadialGrid(150, 0.0, 15.0)
->>>>>>> d9ae383b
     points = grid.points
     cs0 = np.array([1.52, 2.67])
     es0 = np.array([0.31, 0.41])
@@ -624,7 +603,6 @@
     kl = ScipyFit(grid, dens_s + dens_p, model, measure=measure, method="slsqp", spherical=True)
     # opt. coeffs & expons
     result = kl.run(np.ones(2), np.array([0.1, 0.2]), True, True, tol=1e-20, disp=True)
-<<<<<<< HEAD
     assert_almost_equal(cs0, result["coeffs"], decimal=4)
     assert_almost_equal(es0, result["exps"], decimal=4)
     assert_almost_equal(0., result["fun"], decimal=8)
@@ -637,20 +615,6 @@
     result = kl.run(cs0, np.array([5.91, 7.01]), False, True)
     assert_almost_equal(cs0, result["coeffs"], decimal=4)
     assert_almost_equal(es0, result["exps"], decimal=4)
-=======
-    assert_almost_equal(cs0, result["coeffs"], decimal=5)
-    assert_almost_equal(es0, result["exps"], decimal=5)
-    assert_almost_equal(0., result["fun"], decimal=8)
-    # opt. coeffs, initial expon=es0
-    result = kl.run(np.array([5.91, 7.01]), es0, True, False)
-    assert_almost_equal(cs0, result["coeffs"], decimal=5)
-    assert_almost_equal(es0, result["exps"], decimal=5)
-    assert_almost_equal(0., result["fun"], decimal=8)
-    # opt. expons, initial coeff=cs0
-    result = kl.run(cs0, np.array([5.91, 7.01]), False, True)
-    assert_almost_equal(cs0, result["coeffs"], decimal=5)
-    assert_almost_equal(es0, result["exps"], decimal=5)
->>>>>>> d9ae383b
     assert_almost_equal(0., result["fun"], decimal=8)
     # fit 1s density on center 1
     measure = KLDivergence()
