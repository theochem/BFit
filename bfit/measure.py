# -*- coding: utf-8 -*-
# BFit - python program that fits a convex sum of
# positive basis functions to any probability distribution. .
#
# Copyright (C) 2020 The BFit Development Team.
#
# This file is part of BFit.
#
# BFit is free software; you can redistribute it and/or
# modify it under the terms of the GNU General Public License
# as published by the Free Software Foundation; either version 3
# of the License, or (at your option) any later version.
#
# BFit is distributed in the hope that it will be useful,
# but WITHOUT ANY WARRANTY; without even the implied warranty of
# MERCHANTABILITY or FITNESS FOR A PARTICULAR PURPOSE.  See the
# GNU General Public License for more details.
#
# You should have received a copy of the GNU General Public License
# along with this program; if not, see <http://www.gnu.org/licenses/>
#
# ---
<<<<<<< HEAD
"""Measure Module."""

from abc import ABC, abstractmethod

import numpy as np


__all__ = ["SquaredDifference", "KLDivergence", "TsallisDivergence"]


class Measure(ABC):
    r"""Abstract base class for the measures."""

    @abstractmethod
    def evaluate(self, density, model, deriv=False):
        r"""
        Abstract method for evaluating the measure.

        Parameters
        ----------
        density : ndarray(N,)
            The exact density evaluated on the grid points.
        model : ndarray(N,)
            The model evaluated on the same :math:`N` points that `density` is
            evaluated on.
        deriv : bool, optional
            Whether it should return the derivatives of the  measure w.r.t. to the
            model parameters.

        Returns
        -------
        m : ndarray(N,)
            The measure between density & model on the grid points.
        dm : ndarray(N,)
            The derivative of measure w.r.t. model evaluated on the
            grid points. Only returned if `deriv=True`.

        """
        raise NotImplementedError("Evaluate function should be implemented.")


class SquaredDifference(Measure):
    r"""Squared Difference Class for performing the Least-Squared method."""
    def __init__(self):
        r"""Construct the SquaredDifference class."""
        super(SquaredDifference, self).__init__()
=======
import numpy as np

__all__ = ["KLDivergence", "SquaredDifference"]


class SquaredDifference:
    r"""
    Squared Difference Measure.

    This the defined to be the square of the :math:`L_2` norm:

    .. math::
        ||f - g||_2^2 = \int_G (f(x) - g(x))^2 dx
    where,
        :math:`f` is the true function,
        :math:`g` is the model function,
        :math:`G` is the domain of the grid.

    The term :math:`|f(x) - g(x)|^2` is called the Squared Difference between f and g on a point x.
    """

    def __init__(self, density):
        """
        Construct the SquaredDifference class.

        Parameters
        ----------
        density : ndarray, (N,)
            The exact density (to be fitted) evaluated on the grid points.

        """
        if not isinstance(density, np.ndarray) or density.ndim != 1:
            raise ValueError("Arguments density should be a 1D numpy array.")
        self._density = density

    @property
    def density(self):
        r"""Array of size :math:`N` of the true density evaluated on `N` points."""
        return self._density

    def evaluate(self, model, deriv=False):
        r"""
        Evaluate squared difference b/w density & model on each of the points.
>>>>>>> e407469c

    def evaluate(self, density, model, deriv=False):
        r"""
        Evaluate squared difference b/w density & model on the grid points.

        This is defined to be :math:`(f(x) - g(x))^2`,
        where,
            :math:`f` is the true function, and
            :math:`g` is the model function,

        Parameters
        ----------
<<<<<<< HEAD
        density : ndarray(N,)
            The exact density evaluated on the grid points.
        model : ndarray(N,)
            The model density evaluated on the grid points.
=======
        model : ndarray, (N,)
            The model density evaluated on the grid points. Needs to be evaluated
            at the same points as the `density` attribute.
>>>>>>> e407469c
        deriv : bool, optional
            Whether to compute the derivative of squared difference w.r.t. model density.
            Default is false.

        Returns
        -------
        m : ndarray(N,)
            The squared difference between density & model on the grid points.
        dm : ndarray(N,)
            The derivative of squared difference w.r.t. model density evaluated on the
            grid points, only returned if `deriv=True`.

        Notes
        -----
        - This class returns the squared difference at each point in the domain.
        One would need to integrate this to get the desired measure.

        Notes
        -----
        - This class does not return the Least-Squared but rather the squared difference.
            One would need to integrate this to get the Least Squared.

        """
        if not isinstance(model, np.ndarray):
            raise ValueError("Argument model should be {0} array.".format(density.shape))
        if not isinstance(density, np.ndarray) or density.ndim != 1:
            raise ValueError("Arguments density should be a 1D numpy array.")
        if model.shape != density.shape:
            raise ValueError(f"Model shape {model.shape} should be the same as density"
                             f" {density.shape}.")
        if not isinstance(deriv, bool):
            raise TypeError(f"Deriv {type(deriv)} should be Boolean type.")
        # compute residual
        residual = density - model
        # compute squared residual
        value = np.power(residual, 2)
        # compute derivative of squared residual w.r.t. model
        if deriv:
            return value, -2 * residual
        return value


<<<<<<< HEAD
class KLDivergence(Measure):
    r"""Kullback-Leibler Divergence Class."""

    def __init__(self, mask_value=1.e-12):
=======
class KLDivergence:
    r"""
    Kullback-Leibler Divergence Measure.

    This is defined as the integral:
    .. math::
        KL(f, g) := \int_G f(x) \ln ( \frac{f(x)}{g(x)} ) dx
    where,
        :math:`f` is the true probability distribution,
        :math:`g` is the model probability distribution,
        :math:`G` is the domain of the grid.

    """
    def __init__(self, density, mask_value=1.e-12):
>>>>>>> e407469c
        r"""
        Construct the Kullback-Leibler class.

        Parameters
        ----------
        mask_value : float, optional
            The elements less than or equal to this number are masked in a division,
            and then replaced with the value of one so that logarithm of one is zero.

        """
<<<<<<< HEAD
        super(KLDivergence, self).__init__()
        self._mask_value = mask_value
=======
        if not isinstance(density, np.ndarray) or density.ndim != 1:
            raise ValueError("Arguments density should be a 1D numpy array.")
        if np.any(density < 0.):
            raise ValueError("Argument density should be positive.")
        self._density = density
        self._mask_value = mask_value

    @property
    def density(self):
        r"""Array of size :math:`N` of the true density evaluated on `N` points."""
        return self._density

    @property
    def mask_value(self):
        r"""float
        Values of model density `g` that are less than `mask_value` are masked when used in division
         and then replaced with the value of 1 so that logarithm of one is zero.
        """
        return self._mask_value
>>>>>>> e407469c

    @property
    def mask_value(self):
        r"""Masking value used when evaluating the measure."""
        return self._mask_value

    def evaluate(self, density, model, deriv=False):
        r"""
        Evaluate the integrand of Kullback-Leibler divergence b/w true & model.

        .. math ::
            D(f, g) := \int_G f(x) \ln ( \frac{f(x)}{g(x)} ) dx
        where,
            :math:`f` is the true probability distribution,
            :math:`g` is the model probability distribution,
            :math:`G` is the grid being integrated on.

        If the model density is negative, then this function will return extremely large values,
        for optimization purposes.

        Parameters
        ----------
<<<<<<< HEAD
        density : ndarray(N,)
            The exact density evaluated on the grid points.
        model : ndarray(N,)
            The model density evaluated on the grid points.
=======
        model : ndarray, (N,)
            The model density evaluated on the grid points. Needs to be evaluated
            at the same points as the `density` attribute.
>>>>>>> e407469c
        deriv : bool, optional
            Whether to return the derivative of divergence w.r.t. model density, as well.
            Default is false.

        Returns
        -------
        m : ndarray(N,)
            The Kullback-Leibler divergence between density & model on the grid points.
        dm : ndarray(N,)
            The derivative of divergence w.r.t. model density evaluated on the grid points.
            Only returned if `deriv=True`.

        Raises
        ------
        ValueError :
            If the model density is negative, then the integrand is un-defined.

        Notes
        -----
        - Values of Model density that are less than `mask_value` are masked when used in
            division and then replaced with the value of 1 so that logarithm of one is zero.
        - This class does not return the Kullback-Leibler but rather the integrand.
            One would need to integrate this to get the Least Squared.

        """
        # check model density
        if not isinstance(model, np.ndarray):
<<<<<<< HEAD
            raise ValueError("Argument model should be {0} array.".format(density.shape))
        if not isinstance(density, np.ndarray) or density.ndim != 1:
            raise ValueError("Arguments density should be a 1D numpy array.")
        if model.shape != density.shape:
            raise ValueError(f"Model shape {model.shape} should be the same as density"
                             f" {density.shape}.")
        if not isinstance(deriv, bool):
            raise TypeError(f"Deriv {type(deriv)} should be Boolean type.")
        if np.any(model < 0.):
            raise ValueError("Model density should be positive.")
=======
            raise ValueError("Argument model should be {0} array.".format(self.density.shape))
        if model.shape != self.density.shape:
            raise ValueError(
                f"Number of points in the model {len(model)} should be the same "
                f"as the number of points in the density {len(self.density)}."
            )
        if np.any(model < 0.):
            raise ValueError("Model density is negative and should be non-negative.")
>>>>>>> e407469c

        # compute ratio & replace masked values by 1.0
        ratio = density / np.ma.masked_less_equal(model, self.mask_value)
        ratio = np.ma.filled(ratio, fill_value=1.0)

        # compute KL divergence
        value = density * np.log(ratio)
        # compute derivative
        if deriv:
            return value, -ratio
        return value


class TsallisDivergence(Measure):
    r"""Tsallis Divergence Class"""
    def __init__(self, alpha=1.001, mask_value=1.e-12):
        r"""
        Construct the Kullback-Leibler class.

        Parameters
        ----------
        alpha : float
            The alpha parameter of the Tsallis divergence. If it tends towards
            one, then Tsallis divergence approaches Kullback-Leibler.
        mask_value : float, optional
            The elements less than or equal to this number are masked in a division,
            and then replaced with the value of one so that logarithm of one is zero.
        """
        self._alpha = alpha
        self._mask_value = mask_value
        if self._alpha < 0:
            raise ValueError(f"Alpha parameter {alpha} should be positive.")
        if np.abs(self._alpha - 1.0) < 1e-10:
            raise ValueError(f"Alpha parameter {alpha} shouldn't be equal to one."
                             f"Use Kullback-Leibler divergence instead.")
        super(TsallisDivergence, self).__init__()

    @property
    def alpha(self):
        r"""Alpha parameter of the Tsallis divergence."""
        return self._alpha

    @property
    def mask_value(self):
        r"""Masking value used when evaluating the measure."""
        return self._mask_value

    def evaluate(self, density, model, deriv=False):
        r"""
        The integrand of Tsallis divergence:

        .. math::
            \int_G \frac{1}{\alpha - 1} f(x) \bigg(\frac{f(x)}{g(x)}^{q- 1} - 1\bigg) dx,
        where
            :math:`f` is the true probability distribution,
            :math:`g` is the model probability distribution.
            :math:`G` is the grid being integrated on.

        Parameters
        ----------
        density : ndarray(N,)
            The exact density evaluated on the grid points.
        model : ndarray(N,)
            The model density evaluated on the grid points.
        deriv : bool, optional
            Whether to compute the derivative of squared difference w.r.t. model density.

        Returns
        -------
        m : ndarray(N,)
            The Tsallis divergence between density & model on the grid points.
        dm : ndarray(N,)
            The derivative of divergence w.r.t. model density evaluated on the grid points.
            Only returned if `deriv=True`.

        Notes
        -----
        - This does not impose non-negativity of the model density, unlike the Kullback-Leibler.
        - Values of Model density that are less than `mask_value` are masked when used in
            division and then replaced with the value of 0.
        - As :math:`\alpha` parameter tends towards one, then this converges to the Kullback-Leibler.
            This is particularly useful for trust-region methods that don't impose strict constraints
            during the optimization procedure.

        References
        ----------
        [1] Ayers, Paul W. "Information theory, the shape function, and the Hirshfeld atom."
            Theoretical Chemistry Accounts 115.5 (2006): 370-378.
        [2] Heidar-Zadeh, Farnaz, Ivan Vinogradov, and Paul W. Ayers. "Hirshfeld partitioning
            from non-extensive entropies." Theoretical Chemistry Accounts 136.4 (2017): 54.

        """
        # check model density
        if not isinstance(model, np.ndarray):
            raise ValueError("Argument model should be {0} array.".format(density.shape))
        if not isinstance(density, np.ndarray) or density.ndim != 1:
            raise ValueError("Arguments density should be a 1D numpy array.")
        if model.shape != density.shape:
            raise ValueError(f"Model shape {model.shape} should be the same as density"
                             f" {density.shape}.")
        if not isinstance(deriv, bool):
            raise TypeError(f"Deriv {type(deriv)} should be Boolean type.")

        # compute ratio & replace masked values by 1.0
        ratio = density / np.ma.masked_less_equal(model, self.mask_value)
        ratio = np.ma.filled(ratio, fill_value=0.0)
        value = density * (np.power(ratio, self.alpha - 1.0) - 1.0)
        integrand = value / (self.alpha - 1.0)
        if deriv:
            return integrand, -np.power(ratio, self.alpha)
        return integrand<|MERGE_RESOLUTION|>--- conflicted
+++ resolved
@@ -20,7 +20,6 @@
 # along with this program; if not, see <http://www.gnu.org/licenses/>
 #
 # ---
-<<<<<<< HEAD
 """Measure Module."""
 
 from abc import ABC, abstractmethod
@@ -67,51 +66,6 @@
     def __init__(self):
         r"""Construct the SquaredDifference class."""
         super(SquaredDifference, self).__init__()
-=======
-import numpy as np
-
-__all__ = ["KLDivergence", "SquaredDifference"]
-
-
-class SquaredDifference:
-    r"""
-    Squared Difference Measure.
-
-    This the defined to be the square of the :math:`L_2` norm:
-
-    .. math::
-        ||f - g||_2^2 = \int_G (f(x) - g(x))^2 dx
-    where,
-        :math:`f` is the true function,
-        :math:`g` is the model function,
-        :math:`G` is the domain of the grid.
-
-    The term :math:`|f(x) - g(x)|^2` is called the Squared Difference between f and g on a point x.
-    """
-
-    def __init__(self, density):
-        """
-        Construct the SquaredDifference class.
-
-        Parameters
-        ----------
-        density : ndarray, (N,)
-            The exact density (to be fitted) evaluated on the grid points.
-
-        """
-        if not isinstance(density, np.ndarray) or density.ndim != 1:
-            raise ValueError("Arguments density should be a 1D numpy array.")
-        self._density = density
-
-    @property
-    def density(self):
-        r"""Array of size :math:`N` of the true density evaluated on `N` points."""
-        return self._density
-
-    def evaluate(self, model, deriv=False):
-        r"""
-        Evaluate squared difference b/w density & model on each of the points.
->>>>>>> e407469c
 
     def evaluate(self, density, model, deriv=False):
         r"""
@@ -124,16 +78,10 @@
 
         Parameters
         ----------
-<<<<<<< HEAD
         density : ndarray(N,)
             The exact density evaluated on the grid points.
         model : ndarray(N,)
             The model density evaluated on the grid points.
-=======
-        model : ndarray, (N,)
-            The model density evaluated on the grid points. Needs to be evaluated
-            at the same points as the `density` attribute.
->>>>>>> e407469c
         deriv : bool, optional
             Whether to compute the derivative of squared difference w.r.t. model density.
             Default is false.
@@ -176,27 +124,10 @@
         return value
 
 
-<<<<<<< HEAD
 class KLDivergence(Measure):
     r"""Kullback-Leibler Divergence Class."""
 
     def __init__(self, mask_value=1.e-12):
-=======
-class KLDivergence:
-    r"""
-    Kullback-Leibler Divergence Measure.
-
-    This is defined as the integral:
-    .. math::
-        KL(f, g) := \int_G f(x) \ln ( \frac{f(x)}{g(x)} ) dx
-    where,
-        :math:`f` is the true probability distribution,
-        :math:`g` is the model probability distribution,
-        :math:`G` is the domain of the grid.
-
-    """
-    def __init__(self, density, mask_value=1.e-12):
->>>>>>> e407469c
         r"""
         Construct the Kullback-Leibler class.
 
@@ -207,30 +138,8 @@
             and then replaced with the value of one so that logarithm of one is zero.
 
         """
-<<<<<<< HEAD
         super(KLDivergence, self).__init__()
         self._mask_value = mask_value
-=======
-        if not isinstance(density, np.ndarray) or density.ndim != 1:
-            raise ValueError("Arguments density should be a 1D numpy array.")
-        if np.any(density < 0.):
-            raise ValueError("Argument density should be positive.")
-        self._density = density
-        self._mask_value = mask_value
-
-    @property
-    def density(self):
-        r"""Array of size :math:`N` of the true density evaluated on `N` points."""
-        return self._density
-
-    @property
-    def mask_value(self):
-        r"""float
-        Values of model density `g` that are less than `mask_value` are masked when used in division
-         and then replaced with the value of 1 so that logarithm of one is zero.
-        """
-        return self._mask_value
->>>>>>> e407469c
 
     @property
     def mask_value(self):
@@ -253,16 +162,10 @@
 
         Parameters
         ----------
-<<<<<<< HEAD
         density : ndarray(N,)
             The exact density evaluated on the grid points.
         model : ndarray(N,)
             The model density evaluated on the grid points.
-=======
-        model : ndarray, (N,)
-            The model density evaluated on the grid points. Needs to be evaluated
-            at the same points as the `density` attribute.
->>>>>>> e407469c
         deriv : bool, optional
             Whether to return the derivative of divergence w.r.t. model density, as well.
             Default is false.
@@ -290,7 +193,6 @@
         """
         # check model density
         if not isinstance(model, np.ndarray):
-<<<<<<< HEAD
             raise ValueError("Argument model should be {0} array.".format(density.shape))
         if not isinstance(density, np.ndarray) or density.ndim != 1:
             raise ValueError("Arguments density should be a 1D numpy array.")
@@ -301,16 +203,6 @@
             raise TypeError(f"Deriv {type(deriv)} should be Boolean type.")
         if np.any(model < 0.):
             raise ValueError("Model density should be positive.")
-=======
-            raise ValueError("Argument model should be {0} array.".format(self.density.shape))
-        if model.shape != self.density.shape:
-            raise ValueError(
-                f"Number of points in the model {len(model)} should be the same "
-                f"as the number of points in the density {len(self.density)}."
-            )
-        if np.any(model < 0.):
-            raise ValueError("Model density is negative and should be non-negative.")
->>>>>>> e407469c
 
         # compute ratio & replace masked values by 1.0
         ratio = density / np.ma.masked_less_equal(model, self.mask_value)
