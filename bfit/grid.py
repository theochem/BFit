--- conflicted
+++ resolved
@@ -20,11 +20,7 @@
 # along with this program; if not, see <http://www.gnu.org/licenses/>
 #
 # ---
-<<<<<<< HEAD
 r"""Grid module for integration."""
-=======
-"""Grid Module For Integration"""
->>>>>>> d9ae383b
 
 import numpy as np
 
@@ -34,25 +30,14 @@
 class _BaseRadialGrid:
     r"""Radial Grid Base Class."""
 
-<<<<<<< HEAD
-    def __init__(self, points, spherical=True):
-        r"""
-=======
     def __init__(self, points):
         """
->>>>>>> d9ae383b
         Construct BaseRadialGrid object.
 
         Parameters
         ----------
         points : ndarray, (N,)
             The radial grid points.
-<<<<<<< HEAD
-        spherical : bool, optional
-            If true, then trapezoidal integration is done spherically,
-            i.e. with a factor of :math:`4 \pi r^2`.
-=======
->>>>>>> d9ae383b
 
         """
         if not isinstance(points, np.ndarray) or points.ndim != 1:
@@ -85,19 +70,10 @@
 
         """
         if arr.shape != self.points.shape:
-<<<<<<< HEAD
             raise ValueError(
                 f"The argument arr should have {self.points.shape} shape!"
             )
-        if self._spherical and not force_no_spherical:
-            value = 4. * np.pi * np.trapz(y=self.points ** 2 * arr, x=self.points)
-        else:
-            value = np.trapz(y=arr, x=self.points)
-=======
-            raise ValueError("The argument arr should have {0} shape!".format(self.points.shape))
-        value = np.trapz(y=arr, x=self.points)
->>>>>>> d9ae383b
-        return value
+        return np.trapz(y=arr, x=self.points)
 
 
 class UniformRadialGrid(_BaseRadialGrid):
@@ -107,11 +83,7 @@
     The grid points are equally-spaced in :math:`[0, max_points)` interval.
     """
 
-<<<<<<< HEAD
-    def __init__(self, num_pts, min_radii=0., max_radii=100., spherical=True, dtype=np.longdouble):
-=======
-    def __init__(self, num_pts, min_radii=0., max_radii=100.):
->>>>>>> d9ae383b
+    def __init__(self, num_pts, min_radii=0., max_radii=100., dtype=np.longdouble):
         """
         Construct the UniformRadialGrid object.
 
@@ -123,13 +95,8 @@
             The smallest radial grid point.
         max_radii : float, optional
             The largest radial grid point.
-<<<<<<< HEAD
-        spherical : bool, optional
-            If `True`, the spherical integration of function is computed.
         dtype : data-type, optional
             The desired NumPy data-type.
-=======
->>>>>>> d9ae383b
 
         """
         if not isinstance(num_pts, int) or num_pts <= 0:
@@ -146,13 +113,8 @@
             raise ValueError("The max_radii should be greater than the min_radii.")
 
         # compute points
-<<<<<<< HEAD
         points = np.linspace(start=min_radii, stop=max_radii, num=num_pts, dtype=dtype)
-        super().__init__(points, spherical)
-=======
-        points = np.linspace(start=min_radii, stop=max_radii, num=num_pts)
-        super(UniformRadialGrid, self).__init__(points)
->>>>>>> d9ae383b
+        super().__init__(points)
 
 
 class ClenshawRadialGrid(_BaseRadialGrid):
@@ -171,17 +133,10 @@
             p = 0, 1, \cdots, m - 1 \\
             r_p = 25 \bigg(1 - \cos\bigg(\frac{\pi p}{600} \bigg)\bigg) & p = 0, 1, \cdots, n - 1\\
         \end{eqnarray}
-<<<<<<< HEAD
     """
 
     def __init__(self, atomic_number, num_core_pts, num_diffuse_pts, extra_pts=None,
-                 spherical=True, dtype=np.longdouble):
-=======
-
-    """
-
-    def __init__(self, atomic_number, num_core_pts, num_diffuse_pts, extra_pts=None):
->>>>>>> d9ae383b
+                 dtype=np.longdouble):
         r"""
         Construct ClenshawRadialGrid grid object.
 
@@ -195,14 +150,8 @@
             The number of points far from the origin/core region.
         extra_pts : list
             Additional points to be added to the grid, commonly points far away from origin.
-<<<<<<< HEAD
-        spherical : bool
-            If true, then trapezoidal integration is done spherically,
-            i.e. with a factor of :math:`4 \pi r^2`.
         dtype : data-type, optional
             The desired NumPy data-type.
-=======
->>>>>>> d9ae383b
 
         """
         if not isinstance(atomic_number, int) or atomic_number <= 0:
@@ -227,11 +176,7 @@
         else:
             points = np.concatenate((core_points, diff_points[1:]))
 
-<<<<<<< HEAD
-        super().__init__(np.sort(points), spherical)
-=======
-        super(ClenshawRadialGrid, self).__init__(np.sort(points))
->>>>>>> d9ae383b
+        super().__init__(np.sort(points))
 
     @property
     def atomic_number(self):
@@ -290,12 +235,12 @@
 
         Parameters
         ----------
-        smallest_pnt : float
-            The smallest point on any axis in the 3D cubic grid.
-        largest_pnt : float
-            The largest point on any axis in the 3D cubic grid.
-        step_size : float
-            The step-size between two consecutive points on any axis in the 3D cubic grid.
+        origin : float
+            The origin (left-most, down-most) of the 3D cubic grid.
+        axes : ndarray(3, 3)
+            The axes that point to the direction of the grid.
+        shape : (int, int, int)
+            The number of points in each axes.
 
         """
         # TODO: Add raise error for Type and Values here for origin, axes.
