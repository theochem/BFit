# -*- coding: utf-8 -*-
# BFit - python program that fits a convex sum of
# positive basis functions to any probability distribution. .
#
# Copyright (C) 2020 The BFit Development Team.
#
# This file is part of BFit.
#
# BFit is free software; you can redistribute it and/or
# modify it under the terms of the GNU General Public License
# as published by the Free Software Foundation; either version 3
# of the License, or (at your option) any later version.
#
# BFit is distributed in the hope that it will be useful,
# but WITHOUT ANY WARRANTY; without even the implied warranty of
# MERCHANTABILITY or FITNESS FOR A PARTICULAR PURPOSE.  See the
# GNU General Public License for more details.
#
# You should have received a copy of the GNU General Public License
# along with this program; if not, see <http://www.gnu.org/licenses/>
#
# ---
"""Grid Module For Integration"""

import numpy as np


__all__ = ["ClenshawRadialGrid", "UniformRadialGrid", "CubicGrid"]


class _BaseRadialGrid:
    r"""Radial Grid Base Class."""

    def __init__(self, points):
        """
        Construct BaseRadialGrid object.

        Parameters
        ----------
        points : ndarray, (N,)
            The radial grid points.

        """
        if not isinstance(points, np.ndarray) or points.ndim != 1:
            raise TypeError("Argument points should be a 1D numpy array.")
        self._points = np.ravel(points)

    @property
    def points(self):
        """Radial grid points."""
        return self._points

    def __len__(self):
        """Return number of grid points."""
        return self._points.shape[0]

    def integrate(self, arr):
        r"""Compute trapezoidal integration of a function evaluated on the radial grid points.

        :math:`\int f(r) dr`, where :math:'f(r)' is the integrand.

        Parameters
        ----------
        arr : ndarray
            The integrand evaluated on the radial grid points.

        Returns
        -------
        value : float
            The value of integral.

        """
        if arr.shape != self.points.shape:
            raise ValueError("The argument arr should have {0} shape!".format(self.points.shape))
        value = np.trapz(y=arr, x=self.points)
        return value


class UniformRadialGrid(_BaseRadialGrid):
    r"""
    Uniformly Distributed Radial Grid Class.

    The grid points are equally-spaced in :math:`[0, max_points)` interval.
    """

    def __init__(self, num_pts, min_radii=0., max_radii=100.):
        """
        Construct the UniformRadialGrid object.

        Parameters
        ----------
        num_pts : int
            The number of grid points.
        min_radii : float, optional
            The smallest radial grid point.
        max_radii : float, optional
            The largest radial grid point.

        """
        if not isinstance(num_pts, int) or num_pts <= 0:
            raise TypeError("Argument num_pts should be a number.")
        if not isinstance(min_radii, (int, float)):
            raise TypeError("Argument min_radii should be a number.")
        if not isinstance(max_radii, (int, float)):
            raise TypeError("Argument max_radii should be a positive number.")
        if max_radii <= min_radii:
            raise ValueError("The max_radii should be greater than the min_radii.")

        # compute points
<<<<<<< HEAD
        points = np.linspace(start=min_radii, stop=max_radii, num=num_pts, dtype=np.float128)
        super(UniformRadialGrid, self).__init__(points)
=======
        points = np.linspace(start=min_radii, stop=max_radii, num=num_pts)
        super(UniformRadialGrid, self).__init__(points, spherical)
>>>>>>> f08b0a4f


class ClenshawRadialGrid(_BaseRadialGrid):
    r"""Clenshaw-Curtis Radial Grid Class.

    The Clenshaw-Curtis grid places more points closer to the origin of the interval :math:`[0, \inf).`
    It is defined as follows. Let :math:`Z, m, n` be the atomic number, number of points near origin,
    and the number of points far from the origin, respectively.

    Then each point :math:`r_p` of the Clenshaw radial grid is defined as:

    .. math::
        \begin{eqnarray}
            r_p = \frac{1}{2Z} \bigg(1 - \cos\bigg(\frac{\pi p}{400} \bigg)\bigg)  & p = 0, 1, \cdots, m - 1 \\
            r_p = 25 \bigg(1 - \cos\bigg(\frac{\pi p}{600} \bigg)\bigg) & p = 0, 1, \cdocts, n - 1\\
        \end{eqnarray}

    """

    def __init__(self, atomic_number, num_core_pts, num_diffuse_pts, extra_pts=None):
        r"""
        Construct ClenshawRadialGrid grid object.

        Parameters
        ----------
        atomic_number : int
            The atomic number of the atom for which the grid is generated.
        num_core_pts : int
            The number of points near the origin/core region.
        num_diffuse_pts : int
            The number of points far from the origin/core region.
        extra_pts : list
            Additional points to be added to the grid, commonly points far away from origin.

        """
        if not isinstance(atomic_number, int) or atomic_number <= 0:
            raise TypeError("Argument atomic_number should be a positive integer.")
        if not isinstance(num_core_pts, int) or num_core_pts < 0:
            raise TypeError("Argument numb_core_pts should be a non-negative integer.")
        if not isinstance(num_diffuse_pts, int) or num_diffuse_pts < 0:
            raise TypeError("Argument num_diffuse_pts should be a non-negative integer.")

        self._atomic_number = atomic_number

        # compute core and diffuse points
        core_points = self._get_points(num_core_pts, mode="core")
        diff_points = self._get_points(num_diffuse_pts, mode="diffuse")

        # put all points together (0.0 is also contained in diff_points, so it should be removed)
        if extra_pts:
            # check extra points
            if not hasattr(extra_pts, '__iter__') or isinstance(extra_pts, str):
                raise TypeError("Argument extra_pts should be an iterable.")
            points = np.concatenate((core_points, diff_points[1:], extra_pts))
        else:
            points = np.concatenate((core_points, diff_points[1:]))

        super(ClenshawRadialGrid, self).__init__(np.sort(points))

    @property
    def atomic_number(self):
        """Return the atomic number."""
        return self._atomic_number

    def _get_points(self, num_pts, mode="core"):
        r"""Generate radial points on [0, inf) based on Clenshaw-Curtis grid.

        The "core" points are concentrated near the origin based on:

        .. math:: r_p = 25 (1 - cos(\frac{\pi p}{2N})) for p =0,1..N-1

        The "diffuse" points are concentrated away from the origin based on:

        .. math:: r_p = \frac{1}[2Z} (1 - cos(\frac{\pi p}{2N})) for p=0,1...N-1,

        where :math:`Z` is the atomic number and :math:`N` is the number of points.

        Parameters
        ----------
        num_pts : int
            The number of points.
        mode : str, optional
            If "core", the points are placed closer to the origin. If "diffuse", the points are
            placed far away from origin.

        Returns
        -------
        points : ndarray, (N,)
            The 1D array of grid points.

        """
        if mode.lower() == "core":
            points = 1. - np.cos(0.5 * np.pi * np.arange(0., num_pts) / num_pts)
            points /= 2 * self._atomic_number
        elif mode.lower() == "diffuse":
            points = 25. * (1. - np.cos(0.5 * np.pi * np.arange(0., num_pts) / num_pts))
        else:
            raise ValueError("Arguments mode={0} is not recognized!".format(mode.lower()))
        return points


class CubicGrid:
    r"""Equally-Spaced 3D Cubic Grid Class."""

    def __init__(self, origin, axes, shape):
        """
        Construct the CubicGrid object.

        Parameters
        ----------
        smallest_pnt : float
            The smallest point on any axis in the 3D cubic grid.
        largest_pnt : float
            The largest point on any axis in the 3D cubic grid.
        step_size : float
            The step-size between two consecutive points on any axis in the 3D cubic grid.

        """
        # TODO: Add raise error for Type and Values here for origin, axes.
        self._axes = axes
        self._origin = origin
        dim = self._origin.size
        # Make an array to store coordinates of grid points
        self._points = np.zeros((np.prod(shape), dim))
        coords = np.array(
            np.meshgrid(
                np.arange(shape[0]), np.arange(shape[1]), np.arange(shape[2])
            )
        )
        coords = np.swapaxes(coords, 1, 2)
        coords = coords.reshape(3, -1)
        points = coords.T.dot(self._axes) + origin
        # assign the weights
        weights = self._choose_weight_scheme(shape)
        self._weights = weights
        self._points = np.array(points)

    @property
    def axes(self):
        return self._axes

    @classmethod
    def from_molecule(
            cls,
            atcorenums,
            atcoords,
            spacing=0.2,
            extension=5.0,
            rotate=True,
    ):
        r"""
        Construct a uniform grid given the molecular pseudo-numbers and coordinates.

        Parameters
        ----------
        atcorenums : np.ndarray, shape (M,)
            Pseudo-number of :math:`M` atoms in the molecule.
        atcoords : np.ndarray, shape (M, 3)
            Cartesian coordinates of :math:`M` atoms in the molecule.
        spacing : float, optional
            Increment between grid points along :math:`x`, :math:`y`, and :math:`z` direction.
        extension : float, optional
            The extension of the length of the cube on each side of the molecule.
        rotate : bool, optional
            When True, the molecule is rotated so the axes of the cube file are
            aligned with the principle axes of rotation of the molecule.
            If False, generates axes based on the x,y,z-axis and the spacing parameter, and
            the origin is defined by the maximum/minimum of the atomic coordinates.
        """
        # calculate center of mass of the nuclear charges:
        totz = np.sum(atcorenums)
        com = np.dot(atcorenums, atcoords) / totz
        # Determine best axes and coordinates to calculate the lower and upper bound of grid.
        if rotate:
            # calculate moment of inertia tensor:
            itensor = np.zeros([3, 3])
            for i in range(atcorenums.shape[0]):
                xyz = atcoords[i] - com
                r = np.linalg.norm(xyz) ** 2.0
                tempitens = np.diag([r, r, r])
                tempitens -= np.outer(xyz.T, xyz)
                itensor += atcorenums[i] * tempitens
            # Eigenvectors define the new axes of the grid with spacing
            _, v = np.linalg.eigh(itensor)
            # Project the coordinates of atoms centered at the center of mass to the eigenvectors
            new_coordinates = np.dot((atcoords - com), v)
            axes = spacing * v
        else:
            # Just use the original coordinates
            new_coordinates = atcoords
            # Compute the unit vectors of the cubic grid's coordinate system
            axes = np.diag([spacing, spacing, spacing])

        # maximum and minimum value of x, y and z coordinates/grid.
        max_coordinate = np.amax(new_coordinates, axis=0)
        min_coordinate = np.amin(new_coordinates, axis=0)
        # Compute the required number of points along x, y, and z axis
        shape = (max_coordinate - min_coordinate + 2.0 * extension) / spacing
        # Add one to include the upper-bound as well.
        shape = np.ceil(shape)
        shape = np.array(shape, int)
        # Compute origin by taking the center of mass then subtracting the half of the number
        #    of points in the direction of the axes.
        origin = com - np.dot((0.5 * shape), axes)
        return cls(origin, axes, shape)

    def _calculate_volume(self, shape):
        r"""Return the volume of the Uniform Grid."""
        # Shape needs to be an argument, because I need to calculate the weights before
        #       initializing the _HyperRectangleGrid (where shape is set there).
        # Three-Dims: Volume of a parallelepiped spanned by a, b, c is  | (a x b) dot c|.
        if len(shape) == 3:
            volume = np.dot(
                np.cross(shape[0] * self.axes[0], shape[1] * self.axes[1]),
                shape[2] * self.axes[2],
            )
        else:
            # Two-Dims: Volume of a parallelogram is the absolute value of the determinant |a x b|
            volume = np.linalg.det(
                np.array([shape[0] * self.axes[0], shape[1] * self.axes[1]])
            )
        return np.abs(volume)

    def _choose_weight_scheme(self, shape):
        # Choose different weighting schemes.
        volume = self._calculate_volume(shape)
        numpnt = 1.0 * np.prod(shape)
        weights = np.full(np.prod(shape), volume / numpnt)
        return weights

    @property
    def points(self):
        """Return cubic grid points."""
        return self._points

    def __len__(self):
        """Return the number of grid points."""
        return self._points.shape[0]

    def integrate(self, arr):
        r"""Compute the integral of a function evaluated on the grid points based on Riemann sums.

        .. math:: \int\int\int f(x, y, z) dx dy dz

        where :math:'f(r)' is the integrand.

        Parameters
        ----------
        arr : ndarray
            The integrand evaluated on the grid points.

        Returns
        -------
        value : float
            The value of integral.

        """
        if arr.shape != (len(self),):
            raise ValueError("Argument arr should have ({0},) shape.".format(len(self)))
        value = np.sum(self._weights * arr)
        return value<|MERGE_RESOLUTION|>--- conflicted
+++ resolved
@@ -107,13 +107,8 @@
             raise ValueError("The max_radii should be greater than the min_radii.")
 
         # compute points
-<<<<<<< HEAD
-        points = np.linspace(start=min_radii, stop=max_radii, num=num_pts, dtype=np.float128)
-        super(UniformRadialGrid, self).__init__(points)
-=======
         points = np.linspace(start=min_radii, stop=max_radii, num=num_pts)
         super(UniformRadialGrid, self).__init__(points, spherical)
->>>>>>> f08b0a4f
 
 
 class ClenshawRadialGrid(_BaseRadialGrid):
