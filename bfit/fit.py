--- conflicted
+++ resolved
@@ -34,34 +34,8 @@
 __all__ = ["KLDivergenceSCF", "ScipyFit"]
 
 
-<<<<<<< HEAD
-class _BaseFit(object):
-    """
-    Base Fitting Class.
-
-    Attributes
-    ----------
-    grid : (_BaseRadialGrid, CubicGrid)
-        Grid class that contains the grid points and integration methods on them.
-    density : ndarray
-        The true function evaluated on the grid points from `grid`.
-    model : (AtomicGaussianDensity, MolecularGaussianDensity)
-        The Gaussian basis model density. Located in `model.py`.
-    measure : Measure
-        The deviation measure between true density and model density.
-        See bfit.measure.py for examples of measures to use.
-
-    Methods
-    -------
-    goodness_of_fit() :
-        Given the parametersof the attribute `model`, computes various error measures to determine
-        the accuracy of the model versus the attribute `density`.
-
-    """
-=======
 class _BaseFit:
     r"""Base Fitting Class."""
->>>>>>> e407469c
 
     def __init__(self, grid, density, model, measure, integral_dens=None):
         """
@@ -70,23 +44,16 @@
         Parameters
         ----------
         grid : (_BaseRadialGrid, CubicGrid)
-<<<<<<< HEAD
             The grid class that contains the grid points and a integrate function.
              Located in `grid.py`
         density : ndarray(N,)
             The true density evaluated on :math:`N` grid points.
-=======
-            Grid object containing points and integration method.
-        density : ndarray
-            The true function evaluated on the grid points from `grid`.
->>>>>>> e407469c
         model : (AtomicGaussianDensity, MolecularGaussianDensity)
             The Gaussian basis model density. See `model.py`.
         measure : (SquaredDifference, KLDivergence)
             The deviation measure between true density and model density. See `measure.py`.
 
         """
-<<<<<<< HEAD
         if np.any(density < 0.):
             raise ValueError("Density should be positive.")
         self.grid = grid
@@ -103,12 +70,6 @@
     def integral_dens(self):
         r"""Integration value of the density."""
         return self._integral_dens
-=======
-        #TODO: Update the grid in teh doc once I change the grid classes.
-        self._grid = grid
-        self._density = density
-        self._model = model
-        self._measure = measure
 
     @property
     def grid(self):
@@ -129,7 +90,6 @@
     def measure(self):
         r"""The deviation measure between true density and model density."""
         return self._measure
->>>>>>> e407469c
 
     def goodness_of_fit(self, coeffs, expons):
         r"""
@@ -166,11 +126,9 @@
         """
         # evaluate approximate model density
         approx = self.model.evaluate(coeffs, expons)
-<<<<<<< HEAD
         # compute deviation measure on the grid
         value = self.measure.evaluate(self.density, approx, deriv=False)
-=======
->>>>>>> e407469c
+
         diff = np.abs(self.density - approx)
         return [
             self.grid.integrate(approx),
@@ -217,18 +175,8 @@
 
         """
         # initialize KL deviation measure
-<<<<<<< HEAD
         measure = KLDivergence(mask_value=mask_value)
         super(KLDivergenceSCF, self).__init__(grid, density, model, measure, integral_dens)
-=======
-        measure = KLDivergence(density, mask_value=mask_value)
-        super(KLDivergenceSCF, self).__init__(grid, density, model, measure)
-        # compute norm of density
-        if integration_val is None:
-            self._norm = grid.integrate(density)
-        else:
-            self._norm = integration_val
->>>>>>> e407469c
         # compute lagrange multiplier
         self._lm = self.grid.integrate(self.density) / self.integral_dens
         if self._lm == 0. or np.isnan(self._lm):
@@ -442,12 +390,8 @@
 
     """
 
-<<<<<<< HEAD
     def __init__(self, grid, density, model, measure=KLDivergence, method="SLSQP", weights=None,
                  integral_dens=None):
-=======
-    def __init__(self, grid, density, model, measure="KL", method="SLSQP", weights=None, mask_value=1e-10):
->>>>>>> e407469c
         r"""
         Construct the ScipyFit object.
 
@@ -467,16 +411,10 @@
             See "scipy.optimize.minimize" for options.
         weights : ndarray, optional
             The weights of objective function at each point. If `None`, 1.0 is used.
-<<<<<<< HEAD
-        integral_dens : float, optional
+        integral_dens : float, optional 
             If this is provided, then the model is constrained to integrate to this value.
             If not, then the model is constrained to the numerical integration of the
             density. Useful when one knows the actual integration value of the density.
-=======
-        mask_value : float, optional
-            The elements less than or equal to this number are masked in a division.
-            Used only when Kullback-Leibler is used.
->>>>>>> e407469c
 
         """
         if np.any(abs(grid.points - model.points) > 1.e-12):
@@ -493,13 +431,7 @@
         if weights is None:
             weights = np.ones(len(density))
         self.weights = weights
-<<<<<<< HEAD
-        super(GaussianBasisFit, self).__init__(grid, density, model, measure, integral_dens)
-=======
-        self.norm = grid.integrate(density)
-
-        super(ScipyFit, self).__init__(grid, density, model, measure)
->>>>>>> e407469c
+        super(ScipyFit, self).__init__(grid, density, model, measure, integral_dens)
 
     def run(self, c0, e0, opt_coeffs=True, opt_expons=True, maxiter=1000, tol=1.e-14, disp=False,
             with_constraint=True):
