import sys
sys.path.append(r'C:\Users\Alireza\PycharmProjects\fitting\fitting\io')
import slater_basic as sb
import numpy as np
import scipy.misc
import scipy
import scipy.integrate
import matplotlib.pyplot as plt
import sympy as sp

elementFile = "/Users/Alireza/Desktop/neutral/be"


class Electron_Structure(): #atomic density
    def __init__(self, file, grid):
        self.values = sb.load_slater_basis(file)
        self.grid = grid
        self.all_slator_orbitals = self.slator_dict()

    def slator_type_orbital(self, exponent, quantumNum, r):
        """
        Computes the Slator Type Orbital
        :param exponent: alpha
        :param quantumNum: principal quantum number
        :param r: distance form the nuclei
        :return: an number or array depending on input
        """
        return ((2 * exponent)**quantumNum)   *    np.sqrt(((2 * exponent) / scipy.misc.factorial(2 * quantumNum)))    *      (r ** (quantumNum - 1)) * (np.exp(-exponent * r))

    def slator_dict(self):
        """
        Groups Each Slater Equations Based On The SubShell inside an dictionary.
        This is then used to multiply by coefficient array to obtain all phi equations
        for that subshell. Hence each subshell will have their own slator matrix
        and their own coefficient matrix, dot product between them will obtain
        the phi equations(MO) for that subshell.
        :return: row = number of points, column = number of slater equations
        """
        dict = {x[1]:0 for x in self.values['orbitals'] }
        for subshell in dict:
<<<<<<< HEAD
            dict[subshell] = np.transpose(self.slator_type_orbital(self.values['orbitals_exp'][subshell], self.values['quantum_numbers'][subshell], self.grid ))
        return dict

=======
            dict[subshell] = np.transpose(self.slator_type_orbital(self.values['orbitals_exp'][subshell], self.values['basis_numbers'][subshell], self.grid ))

        return dict

    def all_coeff_matrix(self, subshell):
        """
        This Groups all of the coefficients based on the subshell.
        This is used to multiply by the specific slator array from the
        slator_dict function. In order to obtain a phi array
        :param subshell: this is either S or P or D Or F
        :return: an array wherre rows = number of slater/basis and columns = number of orbitals or phi
        """
        subshell_coeffs = {key:values for key, values in self.values['orbitals_coeff'].items() if subshell == key[1]}
        a = 0;
        array_coeffs = 0
        for key in [x for x in self.values['orbitals'] if x[1] == subshell]:
            if a== 0:
                array_coeffs = self.values['orbitals_coeff'][key]
                a += 1;
            else:
                array_coeffs = np.concatenate((array_coeffs, self.values['orbitals_coeff'][key]), axis = 1)

        return array_coeffs
>>>>>>> d169a791

    def phi_LCAO(self, subshell):
        """
        Calculates phi/linear combination of atomic orbitals
        by the dot product of slator array (from slator_dict)
        and coeff array (from all_coeff_matrix(subshell)) for
        a specific subshell. Hence, to obtain all of the
        phi equations for the specific element it must be
        repeated for each subshell.
        :param slatorFunctio n:
        :param coeffMatrix:
        :return: array where row = number of points and column = number of phi/orbitals.
        For example, beryllium will have row = # of points and column = 2 (1S and 2S)
        """
<<<<<<< HEAD
        dict = {x:0 for x in self.values['orbitals']}
        print(dict)
        a = np.matrix([[]])
        for orbital in self.values['orbitals']:
            print(np.shape(self.values['orbitals_coeff'][orbital]))
            print(np.shape(np.dot(self.all_slator_orbitals[orbital[1]] , self.values['orbitals_coeff'][orbital])))
        return a
=======
        return np.dot(self.all_slator_orbitals[subshell] , self.all_coeff_matrix(subshell))
>>>>>>> d169a791

    def phi_matrix(self): #connect all phis together
        """
        Connects phi equations into an array, horizontally
        For Example, for beryllium [phi(1S), phi(2S)] is the array
        E.G. Carbon [phi(1S), phi(2S), phi(2P)]
        :return: array where all of the phi equations
        for each orbital is connected together, horizontally.
        row = number of points and col = each phi equation for each orbital
        """
        list_orbitals = ['S', 'P', 'D', 'F']

        a = 0
        array = 0
        for orbital in list_orbitals:
            if orbital in self.values['orbitals_exp']:
                if a == 0:
                    array = self.phi_LCAO(orbital)
                    a += 1
                else:
                    array = np.concatenate((array, self.phi_LCAO(orbital)), axis = 1)
        return array

    def atomic_density(self):
        """
        By Taking the occupation numbers and multiplying it
        to the corresponding phi to obtain rho
        :param dict:
        :param LCAO:
        :return: the electron density where row = number of points
                and column = 1
        """

        return np.dot(np.absolute(self.phi_matrix())**2, self.values['orbitals_electron_array'] )



p, w = np.polynomial.laguerre.laggauss(100)
be = Electron_Structure("/Users/Alireza/Desktop/neutral/be", p)

phi = np.dot( be.all_slator_orbitals['S'], be.all_coeff_matrix('S'))
print(phi)
plt.plot(phi )
plt.show()
r = np.asarray(p).reshape((100, 1)); w = np.asarray(w).reshape((100, 1))

electronDensity = np.dot(          np.absolute(phi**2) , be.values['orbitals_electron_array'])
print(np.sum(electronDensity * w * 4 * np.pi * r**2))

plt.plot(electronDensity *  w  *4 * np.pi * r**2, 'r', label = 'electron density mutlipled by weight*4*pi*r^2')
plt.plot((electronDensity * 4 * np.pi * (r**2)  * w)/ np.exp(-r), 'g', label = 'electron density mutlipled by weight * 4*pi*r^2/(e^-r)')
plt.legend()
plt.show()
print(np.sum((electronDensity * 4 * np.pi * (r**2)  * w)/ np.exp(-r)))

np.testing.assert_array_almost_equal(electronDensity, be.atomic_density())


"""

p, w = np.polynomial.laguerre.laggauss(100)
be = Electron_Structure(elementFile, p)

<<<<<<< HEAD
print(be.phi_LCAO())
=======
electron_density = be.atomic_density()
print('electron_density', electron_density)
#assert np.shape(electron_density) == (100, 1)


plt.plot(electron_density)
plt.title("The Electron Density")
plt.show()

p = np.asarray(p).reshape((100, 1))
a = electron_density * w


p = np.asarray(p).reshape((100, 1))
ED_times_4pir_squared = np.absolute(electron_density ** 2) * 4 * np.pi * p * p
plt.plot(ED_times_4pir_squared)
plt.title("Multiply Electron Density by 4 pi r^2")
plt.show()
print("Multiply by rpi r", np.sum(ED_times_4pir_squared))
ED_divide_by_enegativer = ED_times_4pir_squared / np.exp(-(p))
plt.plot(ED_divide_by_enegativer)
plt.title("Divide The Electron Density(with 4 pi r^2) by e ^-r" )
plt.show()

w = np.asarray(w).reshape((100, 1))
ED_times_weight = ED_divide_by_enegativer * w
plt.plot(ED_times_weight * 2 / np.amax(ED_times_weight) )
plt.title("Multipled by the weight")
plt.show()

print("The Sum Is: ", np.sum(ED_times_weight))
print("The Sum Is: " , np.sum(ED_times_weight) * 2/ np.amax(ED_times_weight))"""





>>>>>>> d169a791
<|MERGE_RESOLUTION|>--- conflicted
+++ resolved
@@ -11,7 +11,7 @@
 elementFile = "/Users/Alireza/Desktop/neutral/be"
 
 
-class Electron_Structure(): #atomic density
+class Electron_Structure():
     def __init__(self, file, grid):
         self.values = sb.load_slater_basis(file)
         self.grid = grid
@@ -38,11 +38,6 @@
         """
         dict = {x[1]:0 for x in self.values['orbitals'] }
         for subshell in dict:
-<<<<<<< HEAD
-            dict[subshell] = np.transpose(self.slator_type_orbital(self.values['orbitals_exp'][subshell], self.values['quantum_numbers'][subshell], self.grid ))
-        return dict
-
-=======
             dict[subshell] = np.transpose(self.slator_type_orbital(self.values['orbitals_exp'][subshell], self.values['basis_numbers'][subshell], self.grid ))
 
         return dict
@@ -66,7 +61,6 @@
                 array_coeffs = np.concatenate((array_coeffs, self.values['orbitals_coeff'][key]), axis = 1)
 
         return array_coeffs
->>>>>>> d169a791
 
     def phi_LCAO(self, subshell):
         """
@@ -81,17 +75,7 @@
         :return: array where row = number of points and column = number of phi/orbitals.
         For example, beryllium will have row = # of points and column = 2 (1S and 2S)
         """
-<<<<<<< HEAD
-        dict = {x:0 for x in self.values['orbitals']}
-        print(dict)
-        a = np.matrix([[]])
-        for orbital in self.values['orbitals']:
-            print(np.shape(self.values['orbitals_coeff'][orbital]))
-            print(np.shape(np.dot(self.all_slator_orbitals[orbital[1]] , self.values['orbitals_coeff'][orbital])))
-        return a
-=======
         return np.dot(self.all_slator_orbitals[subshell] , self.all_coeff_matrix(subshell))
->>>>>>> d169a791
 
     def phi_matrix(self): #connect all phis together
         """
@@ -155,9 +139,6 @@
 p, w = np.polynomial.laguerre.laggauss(100)
 be = Electron_Structure(elementFile, p)
 
-<<<<<<< HEAD
-print(be.phi_LCAO())
-=======
 electron_density = be.atomic_density()
 print('electron_density', electron_density)
 #assert np.shape(electron_density) == (100, 1)
@@ -195,4 +176,3 @@
 
 
 
->>>>>>> d169a791
