--- conflicted
+++ resolved
@@ -1,12 +1,7 @@
 
 import sys
-<<<<<<< HEAD
-sys.path.append(r'C:\Users\Alireza\PycharmProjects\fitting\io')
-import slater_basic as sb
-=======
 #sys.path.append(r'C:\Users\Alireza\PycharmProjects\fitting\fitting\io')
 #import slater_basic as sb
->>>>>>> dd56fc5b
 import numpy as np
 import scipy.misc
 import scipy
@@ -14,11 +9,7 @@
 import matplotlib.pyplot as plt
 import os
 
-<<<<<<< HEAD
-elementFile = "/Users/Alireza/Desktop/neutral/y"
-=======
 import fitting.io.slater_basic as sb
->>>>>>> dd56fc5b
 
 
 class Atomic_Density():
@@ -61,13 +52,7 @@
 
         :return: row = number of points, column = number of slater equations
         """
-<<<<<<< HEAD
-        dict = {x[1]:0 for x in self.VALUES['orbitals'] }
 
-        for subshell in dict:
-            dict[subshell] = np.transpose(self.slator_type_orbital(self.VALUES['orbitals_exp'][subshell], self.VALUES['basis_numbers'][subshell], self.GRID ))
-        return dict
-=======
         dict_orbital = {x[1]:0 for x in self.VALUES['orbitals'] }
         for subshell in dict_orbital.keys():
             exponents = self.VALUES['orbitals_exp'][subshell]
@@ -75,7 +60,6 @@
             slater = self.slator_type_orbital(exponents, basis_numbers, self.GRID)
             dict_orbital[subshell] = np.transpose(slater)
         return dict_orbital
->>>>>>> dd56fc5b
 
     def all_coeff_matrix(self, subshell):
         """
@@ -138,10 +122,7 @@
                     counter += 1
                 else:
                     phi_matrix = np.concatenate((phi_matrix, self.phi_LCAO(orbital)), axis = 1)
-<<<<<<< HEAD
 
-=======
->>>>>>> dd56fc5b
         return phi_matrix
 
     def atomic_density(self):
@@ -153,40 +134,4 @@
         :return: the electron density where row = number of point
                  and column = 1
         """
-<<<<<<< HEAD
-
         return np.dot(np.absolute(self.phi_matrix())**2, self.VALUES['orbitals_electron_array'] )
-
-
-
-
-p, w = np.polynomial.laguerre.laggauss(175)
-
-#print(p)
-be = Atomic_Density(elementFile, p)
-
-rho = be.atomic_density()
-r = np.asarray(p).reshape((175, 1))
-w = np.asarray(w).reshape((175, 1))
-print(rho)
-print(np.shape(rho))
-
-
-plt.plot(rho * r**2 * w  )
-plt.show()
-
-
-
-pirho = (rho* r**2 * w )/ np.exp(-r)
-print(np.shape(pirho))
-print(np.nansum(pirho))
-"""
-
-electron_number = 2
-for fn in os.listdir('/Users/Alireza/Desktop/neutral/'):
-    print(fn)
-    ele = Atomic_Density('/Users/Alireza/Desktop/neutral/' + fn, p)
-    print(np.sum(ele.atomic_density()* 4 * np.pi* r**2 * w ))"""
-=======
-        return np.dot(np.absolute(self.phi_matrix())**2, self.VALUES['orbitals_electron_array'] )
->>>>>>> dd56fc5b
