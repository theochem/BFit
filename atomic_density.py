import sys
sys.path.append(r'C:\Users\Alireza\PycharmProjects\fitting\io')
import slater_basic as sb
import numpy as np
import scipy.misc
import scipy
import scipy.integrate
import matplotlib.pyplot as plt
import sympy as sp

<<<<<<< HEAD
elementFile = "/examples/be"
=======
elementFile = "/Users/Alireza/Desktop/neutral/b"
>>>>>>> d124adcb


class Atomic_Density():
    """
    Insert Documentations
    """
    def __init__(self, file, grid):
        self.VALUES = sb.load_slater_basis(file)
        self.GRID = grid
        self.ALL_SLATOR_ORBITALS = self.slator_dict()

    def slator_type_orbital(self, exponent, quantumNum, r):
        """
        Computes the Slator Type Orbital equation.

        :param exponent: alpha
        :param quantumNum: principal quantum number
        :param r: distance form the nuclei
        :return: returns a number or an array depending on input values
        """
        return ((2 * exponent)**quantumNum)   *    np.sqrt(((2 * exponent) / scipy.misc.factorial(2 * quantumNum)))    *      (r ** (quantumNum - 1)) * (np.exp(-exponent * r))

    def slator_dict(self):
        """
        Groups Each Slater Equations Based On The SubShell inside an dictionary.
        This is then used to multiply by coefficient array to obtain all phi equations
        for that subshell. Hence each subshell will have their own slator matrix
        and their own coefficient matrix, dot product between them will obtain
        the phi equations(MO) for that subshell.

        :return: row = number of points, column = number of slater equations
        """
        dict = {x[1]:0 for x in self.VALUES['orbitals'] }

        for subshell in dict:
            dict[subshell] = np.transpose(self.slator_type_orbital(self.VALUES['orbitals_exp'][subshell], self.VALUES['basis_numbers'][subshell], self.GRID ))

        return dict

    def all_coeff_matrix(self, subshell):
        """
        This Groups all of the coefficients based on the subshell.
        This is then used to multiply by the specific slator array from the
        slator_dict function, in order to obtain a phi array.

        :param subshell: this is either S or P or D Or F
        :return: an array where row = number of coefficients per orbital and column = number of orbitals of
                    specified subshell.
        """

        #This obtains the coefficients of the specified subshell in the form of an dictionary where values = np.array
        subshell_coeffs = {key:VALUES for key, VALUES in self.VALUES['orbitals_coeff'].items() if subshell == key[1]}

        counter = 0;
        array_coeffs = None

        for key in [x for x in self.VALUES['orbitals'] if x[1] == subshell]:
            if counter == 0:    #initilize the array
                array_coeffs = self.VALUES['orbitals_coeff'][key]
                counter += 1;
            else:
                array_coeffs = np.concatenate((array_coeffs, self.VALUES['orbitals_coeff'][key]), axis = 1)

        return array_coeffs

    def phi_LCAO(self, subshell):
        """
        Calculates phi/linear combination of atomic orbitals
        by the dot product of slator array (from slator_dict)
        and coeff array (from all_coeff_matrix(subshell)) for
        a specific subshell. Hence, to obtain all of the
        phi equations for the specific element it must be
        repeated for each subshell (S & P & D & F).

        :return: array where row = number of points and column = number of phi/orbitals.
                For example, beryllium will have row = # of points and column = 2 (1S and 2S)
        """

        return np.dot(self.ALL_SLATOR_ORBITALS[subshell], self.all_coeff_matrix(subshell))

    def phi_matrix(self): #connect all phis together
        """
        Connects phi equations into an array, horizontally.
        For Example, for beryllium [phi(1S), phi(2S)] is the array.
        E.G. Carbon [phi(1S), phi(2S), phi(2P)].
        :return: array where all of the phi equations
                 for each orbital is connected together, horizontally.
                 row = number of points and col = each phi equation for each orbital
        """
        list_orbitals = ['S', 'P', 'D', 'F']

        counter = 0
        phi_matrix = 0
        for orbital in list_orbitals:
            if orbital in self.VALUES['orbitals_exp']:
                if counter == 0:        #initilize array
                    phi_matrix = self.phi_LCAO(orbital)
                    counter += 1
                else:
                    array = np.concatenate((phi_matrix, self.phi_LCAO(orbital)), axis = 1)
        return phi_matrix

    def atomic_density(self):
        """
        By Taking the occupation numbers and multiplying it
        by the corresponding absolute, squared phi to obtain
        electron density(rho).

        :return: the electron density where row = number of point
                 and column = 1
        """

        return np.dot(np.absolute(self.phi_matrix())**2, self.VALUES['orbitals_electron_array'] )




p, w = np.polynomial.laguerre.laggauss(100)

#print(p)
be = Atomic_Density(elementFile, p)

rho = be.atomic_density()
"""
print(rho)
print(np.shape(rho))
r = np.asarray(p).reshape((100, 1))
w = np.asarray(w).reshape((100, 1))

plt.plot(rho * 4 * np.pi * r**2 * w  )
plt.show()



pirho = (rho* 4 * np.pi* r**2 * w )#/ np.exp(-r)
print(np.shape(pirho))
print(np.sum(pirho))"""<|MERGE_RESOLUTION|>--- conflicted
+++ resolved
@@ -8,11 +8,7 @@
 import matplotlib.pyplot as plt
 import sympy as sp
 
-<<<<<<< HEAD
-elementFile = "/examples/be"
-=======
 elementFile = "/Users/Alireza/Desktop/neutral/b"
->>>>>>> d124adcb
 
 
 class Atomic_Density():
