<?xml version="1.0" encoding="UTF-8"?>
<project version="4">
  <component name="ChangeListManager">
<<<<<<< HEAD
    <list default="true" id="4035ad68-97f7-4e18-bb55-e563859a9cc8" name="Default" comment="- added fit">
      <change type="NEW" beforePath="" afterPath="$PROJECT_DIR$/fitting/fitting/__init__.py" />
      <change type="NEW" beforePath="" afterPath="$PROJECT_DIR$/fitting/fitting/least_squares.py" />
      <change type="DELETED" beforePath="C:\Users\Alireza\PycharmProjects\fitting\.gitignore" afterPath="" />
      <change type="DELETED" beforePath="C:\Users\Alireza\PycharmProjects\fitting\__init__.py" afterPath="" />
      <change type="DELETED" beforePath="C:\Users\Alireza\PycharmProjects\fitting\atomic_density.py" afterPath="" />
      <change type="DELETED" beforePath="C:\Users\Alireza\PycharmProjects\fitting\examples\ag" afterPath="" />
      <change type="DELETED" beforePath="C:\Users\Alireza\PycharmProjects\fitting\examples\ag.txt" afterPath="" />
      <change type="DELETED" beforePath="C:\Users\Alireza\PycharmProjects\fitting\examples\be" afterPath="" />
      <change type="DELETED" beforePath="C:\Users\Alireza\PycharmProjects\fitting\examples\be.txt" afterPath="" />
      <change type="DELETED" beforePath="C:\Users\Alireza\PycharmProjects\fitting\examples\c.txt" afterPath="" />
      <change type="DELETED" beforePath="C:\Users\Alireza\PycharmProjects\fitting\examples\ne" afterPath="" />
      <change type="DELETED" beforePath="C:\Users\Alireza\PycharmProjects\fitting\examples\ne.txt" afterPath="" />
      <change type="DELETED" beforePath="C:\Users\Alireza\PycharmProjects\fitting\grid.py" afterPath="" />
      <change type="DELETED" beforePath="C:\Users\Alireza\PycharmProjects\fitting\io\__init__.py" afterPath="" />
      <change type="DELETED" beforePath="C:\Users\Alireza\PycharmProjects\fitting\io\slater_basic.py" afterPath="" />
      <change type="DELETED" beforePath="C:\Users\Alireza\PycharmProjects\fitting\io\test\test_slater_basic.py" afterPath="" />
      <change type="DELETED" beforePath="C:\Users\Alireza\PycharmProjects\fitting\test\test_atomic_density.py" afterPath="" />
      <change type="MOVED" beforePath="C:\Users\Alireza\PycharmProjects\fitting\fitting\.idea\scopes\scope_settings.xml" afterPath="$PROJECT_DIR$/fitting/fitting/.idea/scopes/scope_settings.xml" />
=======
    <list default="true" id="4035ad68-97f7-4e18-bb55-e563859a9cc8" name="Default" comment="">
      <change type="NEW" beforePath="" afterPath="$PROJECT_DIR$/fitting/.gitignore" />
      <change type="NEW" beforePath="" afterPath="$PROJECT_DIR$/fitting/__init__.py" />
      <change type="NEW" beforePath="" afterPath="$PROJECT_DIR$/fitting/density/__init__.py" />
      <change type="NEW" beforePath="" afterPath="$PROJECT_DIR$/fitting/density/test/__init__.py" />
      <change type="NEW" beforePath="" afterPath="$PROJECT_DIR$/fitting/gbasis/__init__.py" />
      <change type="NEW" beforePath="" afterPath="$PROJECT_DIR$/fitting/gbasis/test/__init__.py" />
      <change type="NEW" beforePath="" afterPath="$PROJECT_DIR$/fitting/test/__init__.py" />
      <change type="NEW" beforePath="" afterPath="$PROJECT_DIR$/fitting/data/examples/ag.slater" />
      <change type="NEW" beforePath="" afterPath="$PROJECT_DIR$/fitting/examples/ag" />
      <change type="NEW" beforePath="" afterPath="$PROJECT_DIR$/fitting/density/atomic_slater_density.py" />
      <change type="NEW" beforePath="" afterPath="$PROJECT_DIR$/fitting/density/atomic_slater_wfn.py" />
      <change type="NEW" beforePath="" afterPath="$PROJECT_DIR$/fitting/data/examples/be.slater" />
      <change type="NEW" beforePath="" afterPath="$PROJECT_DIR$/fitting/examples/be" />
      <change type="NEW" beforePath="" afterPath="$PROJECT_DIR$/fitting/data/examples/c.slater" />
      <change type="NEW" beforePath="" afterPath="$PROJECT_DIR$/fitting/gbasis/gbasis.py" />
      <change type="NEW" beforePath="" afterPath="$PROJECT_DIR$/fitting/gbasis/gbasis_nwchem.py" />
      <change type="NEW" beforePath="" afterPath="$PROJECT_DIR$/fitting/data/examples/ne.slater" />
      <change type="NEW" beforePath="" afterPath="$PROJECT_DIR$/fitting/examples/ne" />
      <change type="NEW" beforePath="" afterPath="$PROJECT_DIR$/fitting/density/radial_grid.py" />
      <change type="NEW" beforePath="" afterPath="$PROJECT_DIR$/fitting/density/test/test_atomic_slater_density.py" />
      <change type="NEW" beforePath="" afterPath="$PROJECT_DIR$/fitting/density/test/test_atomic_slater_wfn.py" />
      <change type="NEW" beforePath="" afterPath="$PROJECT_DIR$/fitting/gbasis/test/test_gbasis.py" />
      <change type="NEW" beforePath="" afterPath="$PROJECT_DIR$/fitting/gbasis/test/test_gbasis_nwchem.py" />
      <change type="NEW" beforePath="" afterPath="$PROJECT_DIR$/fitting/data/basis/ugbs.nwchem" />
>>>>>>> 18c5653d
      <change type="MODIFICATION" beforePath="$PROJECT_DIR$/.idea/workspace.xml" afterPath="$PROJECT_DIR$/.idea/workspace.xml" />
    </list>
    <ignored path="fitting.iws" />
    <ignored path=".idea/workspace.xml" />
    <ignored path=".idea/dataSources.local.xml" />
    <option name="EXCLUDED_CONVERTED_TO_IGNORED" value="true" />
    <option name="TRACKING_ENABLED" value="true" />
    <option name="SHOW_DIALOG" value="false" />
    <option name="HIGHLIGHT_CONFLICTS" value="true" />
    <option name="HIGHLIGHT_NON_ACTIVE_CHANGELIST" value="false" />
    <option name="LAST_RESOLUTION" value="IGNORE" />
  </component>
  <component name="ChangesViewManager" flattened_view="true" show_ignored="false" />
  <component name="CoverageDataManager">
    <SUITE FILE_PATH="coverage/fitting$atomic_slater_density.coverage" NAME="atomic_slater_density Coverage Results" MODIFIED="1432651625928" SOURCE_PROVIDER="com.intellij.coverage.DefaultCoverageFileProvider" RUNNER="coverage.py" COVERAGE_BY_TEST_ENABLED="true" COVERAGE_TRACING_ENABLED="false" WORKING_DIRECTORY="$PROJECT_DIR$/density" />
    <SUITE FILE_PATH="coverage/fitting$test_slater_basic.coverage" NAME="test_slater_basic Coverage Results" MODIFIED="1432043948439" SOURCE_PROVIDER="com.intellij.coverage.DefaultCoverageFileProvider" RUNNER="coverage.py" COVERAGE_BY_TEST_ENABLED="true" COVERAGE_TRACING_ENABLED="false" WORKING_DIRECTORY="$PROJECT_DIR$/io/test" />
    <SUITE FILE_PATH="coverage/fitting$__init____2_.coverage" NAME="__init__ (2) Coverage Results" MODIFIED="1432654091353" SOURCE_PROVIDER="com.intellij.coverage.DefaultCoverageFileProvider" RUNNER="coverage.py" COVERAGE_BY_TEST_ENABLED="true" COVERAGE_TRACING_ENABLED="false" WORKING_DIRECTORY="$PROJECT_DIR$/fitting" />
    <SUITE FILE_PATH="coverage/fitting$test_atomic_slater_density.coverage" NAME="test_atomic_slater_density Coverage Results" MODIFIED="1432651791605" SOURCE_PROVIDER="com.intellij.coverage.DefaultCoverageFileProvider" RUNNER="coverage.py" COVERAGE_BY_TEST_ENABLED="true" COVERAGE_TRACING_ENABLED="false" WORKING_DIRECTORY="$PROJECT_DIR$/density/test" />
    <SUITE FILE_PATH="coverage/fitting$__init____1_.coverage" NAME="__init__ (1) Coverage Results" MODIFIED="1432653868148" SOURCE_PROVIDER="com.intellij.coverage.DefaultCoverageFileProvider" RUNNER="coverage.py" COVERAGE_BY_TEST_ENABLED="true" COVERAGE_TRACING_ENABLED="false" WORKING_DIRECTORY="$PROJECT_DIR$/gbasis" />
    <SUITE FILE_PATH="coverage/fitting$test_atomic_slater_density__1_.coverage" NAME="test_atomic_slater_density (1) Coverage Results" MODIFIED="1432654102312" SOURCE_PROVIDER="com.intellij.coverage.DefaultCoverageFileProvider" RUNNER="coverage.py" COVERAGE_BY_TEST_ENABLED="true" COVERAGE_TRACING_ENABLED="false" WORKING_DIRECTORY="$PROJECT_DIR$/fitting/density/test" />
    <SUITE FILE_PATH="coverage/fitting$slater_basic.coverage" NAME="slater_basic Coverage Results" MODIFIED="1432043425209" SOURCE_PROVIDER="com.intellij.coverage.DefaultCoverageFileProvider" RUNNER="coverage.py" COVERAGE_BY_TEST_ENABLED="true" COVERAGE_TRACING_ENABLED="false" WORKING_DIRECTORY="$PROJECT_DIR$/io" />
    <SUITE FILE_PATH="coverage/fitting$least_squares.coverage" NAME="least_squares Coverage Results" MODIFIED="1432667822897" SOURCE_PROVIDER="com.intellij.coverage.DefaultCoverageFileProvider" RUNNER="coverage.py" COVERAGE_BY_TEST_ENABLED="true" COVERAGE_TRACING_ENABLED="false" WORKING_DIRECTORY="$PROJECT_DIR$/fitting" />
    <SUITE FILE_PATH="coverage/fitting$Another_Approach.coverage" NAME="Another_Approach Coverage Results" MODIFIED="1432095798351" SOURCE_PROVIDER="com.intellij.coverage.DefaultCoverageFileProvider" RUNNER="coverage.py" COVERAGE_BY_TEST_ENABLED="true" COVERAGE_TRACING_ENABLED="false" WORKING_DIRECTORY="$PROJECT_DIR$" />
    <SUITE FILE_PATH="coverage/fitting$__init__.coverage" NAME="__init__ Coverage Results" MODIFIED="1432653848910" SOURCE_PROVIDER="com.intellij.coverage.DefaultCoverageFileProvider" RUNNER="coverage.py" COVERAGE_BY_TEST_ENABLED="true" COVERAGE_TRACING_ENABLED="false" WORKING_DIRECTORY="$PROJECT_DIR$" />
    <SUITE FILE_PATH="coverage/fitting$atomic_density.coverage" NAME="atomic_density Coverage Results" MODIFIED="1432650818338" SOURCE_PROVIDER="com.intellij.coverage.DefaultCoverageFileProvider" RUNNER="coverage.py" COVERAGE_BY_TEST_ENABLED="true" COVERAGE_TRACING_ENABLED="false" WORKING_DIRECTORY="$PROJECT_DIR$" />
    <SUITE FILE_PATH="coverage/fitting$test_atomic_density.coverage" NAME="test_atomic_density Coverage Results" MODIFIED="1432042625534" SOURCE_PROVIDER="com.intellij.coverage.DefaultCoverageFileProvider" RUNNER="coverage.py" COVERAGE_BY_TEST_ENABLED="true" COVERAGE_TRACING_ENABLED="false" WORKING_DIRECTORY="$PROJECT_DIR$/io/test" />
    <SUITE FILE_PATH="coverage/fitting$least_squares__1_.coverage" NAME="least_squares (1) Coverage Results" MODIFIED="1432904536852" SOURCE_PROVIDER="com.intellij.coverage.DefaultCoverageFileProvider" RUNNER="coverage.py" COVERAGE_BY_TEST_ENABLED="true" COVERAGE_TRACING_ENABLED="false" WORKING_DIRECTORY="$PROJECT_DIR$/fitting/fitting" />
  </component>
  <component name="CreatePatchCommitExecutor">
    <option name="PATCH_PATH" value="" />
  </component>
  <component name="DaemonCodeAnalyzer">
    <disable_hints />
  </component>
  <component name="ExecutionTargetManager" SELECTED_TARGET="default_target" />
  <component name="FavoritesManager">
    <favorites_list name="fitting" />
  </component>
  <component name="FileEditorManager">
    <leaf>
      <file leaf-file-name="least_squares.py" pinned="false" current-in-tab="true">
        <entry file="file://$PROJECT_DIR$/fitting/fitting/least_squares.py">
          <provider selected="true" editor-type-id="text-editor">
<<<<<<< HEAD
            <state vertical-scroll-proportion="0.08095238" vertical-offset="0" max-vertical-offset="918">
              <caret line="3" column="29" selection-start-line="3" selection-start-column="29" selection-end-line="3" selection-end-column="29" />
=======
            <state vertical-scroll-proportion="0.12176166" vertical-offset="531" max-vertical-offset="918">
              <caret line="34" column="25" selection-start-line="34" selection-start-column="25" selection-end-line="34" selection-end-column="25" />
>>>>>>> 18c5653d
              <folding>
                <element signature="e#1310#1420#1" expanded="false" />
              </folding>
            </state>
          </provider>
        </entry>
      </file>
    </leaf>
  </component>
  <component name="Git.Settings">
    <option name="RECENT_GIT_ROOT_PATH" value="$PROJECT_DIR$" />
    <option name="RECENT_BRANCH_BY_REPOSITORY">
      <map>
        <entry key="$PROJECT_DIR$" value="master" />
      </map>
    </option>
  </component>
  <component name="IdeDocumentHistory">
    <option name="CHANGED_PATHS">
      <list>
        <option value="$PROJECT_DIR$/grid.py" />
        <option value="$PROJECT_DIR$/io/test/test_slater_basic.py" />
        <option value="$PROJECT_DIR$/test/__init__.py" />
        <option value="$PROJECT_DIR$/io/slater_basic.py" />
        <option value="$PROJECT_DIR$/Another_Approach.py" />
        <option value="$PROJECT_DIR$/atomic_density.py" />
        <option value="$PROJECT_DIR$/io/test/test_atomic_density.py" />
        <option value="$PROJECT_DIR$/density/atomic_slater_density.py" />
        <option value="$PROJECT_DIR$/density/__init__.py" />
        <option value="$PROJECT_DIR$/density/test/test_atomic_slater_density.py" />
        <option value="$PROJECT_DIR$/gbasis/__init__.py" />
        <option value="$PROJECT_DIR$/__init__.py" />
        <option value="$PROJECT_DIR$/package/__init__.py" />
        <option value="$PROJECT_DIR$/fitting/__init__.py" />
        <option value="$PROJECT_DIR$/fitting/least_squares.py" />
        <option value="$PROJECT_DIR$/test1/fitting/least_squares.py" />
        <option value="$PROJECT_DIR$/fitting/gbasis/gbasis.py" />
        <option value="$PROJECT_DIR$/fitting/fitting/least_squares.py" />
      </list>
    </option>
  </component>
  <component name="JsGulpfileManager">
    <detection-done>true</detection-done>
  </component>
  <component name="ProjectFrameBounds">
    <option name="x" value="-8" />
    <option name="width" value="1932" />
    <option name="height" value="1056" />
  </component>
  <component name="ProjectInspectionProfilesVisibleTreeState">
    <entry key="Project Default">
      <profile-state>
        <expanded-state>
          <State>
            <id />
          </State>
          <State>
            <id>Python</id>
          </State>
        </expanded-state>
        <selected-state>
          <State>
            <id>PyPep8Inspection</id>
          </State>
        </selected-state>
      </profile-state>
    </entry>
  </component>
  <component name="ProjectLevelVcsManager" settingsEditedManually="false">
    <OptionsSetting value="true" id="Add" />
    <OptionsSetting value="true" id="Remove" />
    <OptionsSetting value="true" id="Checkout" />
    <OptionsSetting value="true" id="Update" />
    <OptionsSetting value="true" id="Status" />
    <OptionsSetting value="true" id="Edit" />
    <ConfirmationsSetting value="0" id="Add" />
    <ConfirmationsSetting value="0" id="Remove" />
  </component>
  <component name="ProjectView">
    <navigator currentView="ProjectPane" proportions="" version="1">
      <flattenPackages />
      <showMembers />
      <showModules />
      <showLibraryContents />
      <hideEmptyPackages />
      <abbreviatePackageNames />
      <autoscrollToSource />
      <autoscrollFromSource />
      <sortByType />
    </navigator>
    <panes>
      <pane id="ProjectPane">
        <subPane>
          <PATH>
            <PATH_ELEMENT>
              <option name="myItemId" value="fitting" />
              <option name="myItemType" value="com.intellij.ide.projectView.impl.nodes.ProjectViewProjectNode" />
            </PATH_ELEMENT>
          </PATH>
          <PATH>
            <PATH_ELEMENT>
              <option name="myItemId" value="fitting" />
              <option name="myItemType" value="com.intellij.ide.projectView.impl.nodes.ProjectViewProjectNode" />
            </PATH_ELEMENT>
            <PATH_ELEMENT>
              <option name="myItemId" value="fitting" />
              <option name="myItemType" value="com.intellij.ide.projectView.impl.nodes.PsiDirectoryNode" />
            </PATH_ELEMENT>
            <PATH_ELEMENT>
              <option name="myItemId" value="fitting" />
              <option name="myItemType" value="com.intellij.ide.projectView.impl.nodes.PsiDirectoryNode" />
            </PATH_ELEMENT>
            <PATH_ELEMENT>
              <option name="myItemId" value="fitting" />
              <option name="myItemType" value="com.intellij.ide.projectView.impl.nodes.PsiDirectoryNode" />
            </PATH_ELEMENT>
          </PATH>
<<<<<<< HEAD
          <PATH>
            <PATH_ELEMENT>
              <option name="myItemId" value="fitting" />
              <option name="myItemType" value="com.intellij.ide.projectView.impl.nodes.ProjectViewProjectNode" />
            </PATH_ELEMENT>
            <PATH_ELEMENT>
              <option name="myItemId" value="fitting" />
              <option name="myItemType" value="com.intellij.ide.projectView.impl.nodes.PsiDirectoryNode" />
            </PATH_ELEMENT>
            <PATH_ELEMENT>
              <option name="myItemId" value="fitting" />
              <option name="myItemType" value="com.intellij.ide.projectView.impl.nodes.PsiDirectoryNode" />
            </PATH_ELEMENT>
            <PATH_ELEMENT>
              <option name="myItemId" value=".idea" />
              <option name="myItemType" value="com.intellij.ide.projectView.impl.nodes.PsiDirectoryNode" />
            </PATH_ELEMENT>
          </PATH>
=======
>>>>>>> 18c5653d
        </subPane>
      </pane>
      <pane id="Scope" />
    </panes>
  </component>
  <component name="PropertiesComponent">
    <property name="WebServerToolWindowFactoryState" value="false" />
    <property name="recentsLimit" value="5" />
    <property name="options.lastSelected" value="com.jetbrains.python.configuration.PythonContentEntriesConfigurable" />
    <property name="options.splitter.main.proportions" value="0.3" />
    <property name="options.splitter.details.proportions" value="0.2" />
    <property name="FullScreen" value="false" />
    <property name="FileHistory.git4idea.history.GitHistoryProvider_flatWidth0" value="300" />
    <property name="FileHistory.git4idea.history.GitHistoryProvider_flatOrder0" value="0" />
    <property name="FileHistory.git4idea.history.GitHistoryProvider_flatWidth1" value="299" />
    <property name="FileHistory.git4idea.history.GitHistoryProvider_flatOrder1" value="1" />
    <property name="FileHistory.git4idea.history.GitHistoryProvider_flatWidth2" value="300" />
    <property name="FileHistory.git4idea.history.GitHistoryProvider_flatOrder2" value="2" />
    <property name="FileHistory.git4idea.history.GitHistoryProvider_flatWidth3" value="974" />
    <property name="FileHistory.git4idea.history.GitHistoryProvider_flatOrder3" value="3" />
    <property name="FileHistory.git4idea.history.GitHistoryProvider_treeWidth0" value="300" />
    <property name="FileHistory.git4idea.history.GitHistoryProvider_treeOrder0" value="0" />
    <property name="FileHistory.git4idea.history.GitHistoryProvider_treeWidth1" value="299" />
    <property name="FileHistory.git4idea.history.GitHistoryProvider_treeOrder1" value="1" />
    <property name="FileHistory.git4idea.history.GitHistoryProvider_treeWidth2" value="300" />
    <property name="FileHistory.git4idea.history.GitHistoryProvider_treeOrder2" value="2" />
    <property name="FileHistory.git4idea.history.GitHistoryProvider_treeWidth3" value="974" />
    <property name="FileHistory.git4idea.history.GitHistoryProvider_treeOrder3" value="3" />
  </component>
  <component name="PyConsoleOptionsProvider">
    <option name="myPythonConsoleState">
      <console-settings />
    </option>
  </component>
  <component name="RecentsManager">
    <key name="MoveFile.RECENT_KEYS">
      <recent name="C:\Users\Alireza\PycharmProjects\fitting\test1" />
      <recent name="C:\Users\Alireza\PycharmProjects\fitting\package" />
    </key>
  </component>
  <component name="RunManager" selected="Python.least_squares (1)">
    <configuration default="false" name="__init__ (1)" type="PythonConfigurationType" factoryName="Python" temporary="true">
      <option name="INTERPRETER_OPTIONS" value="" />
      <option name="PARENT_ENVS" value="true" />
      <envs>
        <env name="PYTHONUNBUFFERED" value="1" />
      </envs>
      <option name="SDK_HOME" value="" />
      <option name="WORKING_DIRECTORY" value="$PROJECT_DIR$/gbasis" />
      <option name="IS_MODULE_SDK" value="true" />
      <option name="ADD_CONTENT_ROOTS" value="true" />
      <option name="ADD_SOURCE_ROOTS" value="true" />
      <module name="fitting" />
      <EXTENSION ID="PythonCoverageRunConfigurationExtension" enabled="false" sample_coverage="true" runner="coverage.py" />
      <option name="SCRIPT_NAME" value="$PROJECT_DIR$/gbasis/__init__.py" />
      <option name="PARAMETERS" value="" />
      <option name="SHOW_COMMAND_LINE" value="false" />
      <RunnerSettings RunnerId="PythonRunner" />
      <ConfigurationWrapper RunnerId="PythonRunner" />
      <method />
    </configuration>
    <configuration default="false" name="__init__ (2)" type="PythonConfigurationType" factoryName="Python" temporary="true">
      <option name="INTERPRETER_OPTIONS" value="" />
      <option name="PARENT_ENVS" value="true" />
      <envs>
        <env name="PYTHONUNBUFFERED" value="1" />
      </envs>
      <option name="SDK_HOME" value="" />
      <option name="WORKING_DIRECTORY" value="$PROJECT_DIR$/fitting" />
      <option name="IS_MODULE_SDK" value="true" />
      <option name="ADD_CONTENT_ROOTS" value="true" />
      <option name="ADD_SOURCE_ROOTS" value="true" />
      <module name="fitting" />
      <EXTENSION ID="PythonCoverageRunConfigurationExtension" enabled="false" sample_coverage="true" runner="coverage.py" />
      <option name="SCRIPT_NAME" value="$PROJECT_DIR$/fitting/__init__.py" />
      <option name="PARAMETERS" value="" />
      <option name="SHOW_COMMAND_LINE" value="false" />
      <RunnerSettings RunnerId="PythonRunner" />
      <ConfigurationWrapper RunnerId="PythonRunner" />
      <method />
    </configuration>
    <configuration default="false" name="test_atomic_slater_density (1)" type="PythonConfigurationType" factoryName="Python" temporary="true">
      <option name="INTERPRETER_OPTIONS" value="" />
      <option name="PARENT_ENVS" value="true" />
      <envs>
        <env name="PYTHONUNBUFFERED" value="1" />
      </envs>
      <option name="SDK_HOME" value="" />
      <option name="WORKING_DIRECTORY" value="$PROJECT_DIR$/fitting/density/test" />
      <option name="IS_MODULE_SDK" value="true" />
      <option name="ADD_CONTENT_ROOTS" value="true" />
      <option name="ADD_SOURCE_ROOTS" value="true" />
      <module name="fitting" />
      <EXTENSION ID="PythonCoverageRunConfigurationExtension" enabled="false" sample_coverage="true" runner="coverage.py" />
      <option name="SCRIPT_NAME" value="$PROJECT_DIR$/fitting/density/test/test_atomic_slater_density.py" />
      <option name="PARAMETERS" value="" />
      <option name="SHOW_COMMAND_LINE" value="false" />
      <RunnerSettings RunnerId="PythonRunner" />
      <ConfigurationWrapper RunnerId="PythonRunner" />
      <method />
    </configuration>
    <configuration default="false" name="least_squares" type="PythonConfigurationType" factoryName="Python" temporary="true">
      <option name="INTERPRETER_OPTIONS" value="" />
      <option name="PARENT_ENVS" value="true" />
      <envs>
        <env name="PYTHONUNBUFFERED" value="1" />
      </envs>
      <option name="SDK_HOME" value="" />
      <option name="WORKING_DIRECTORY" value="$PROJECT_DIR$/fitting" />
      <option name="IS_MODULE_SDK" value="true" />
      <option name="ADD_CONTENT_ROOTS" value="true" />
      <option name="ADD_SOURCE_ROOTS" value="true" />
      <module name="fitting" />
      <EXTENSION ID="PythonCoverageRunConfigurationExtension" enabled="false" sample_coverage="true" runner="coverage.py" />
      <option name="SCRIPT_NAME" value="$PROJECT_DIR$/fitting/least_squares.py" />
      <option name="PARAMETERS" value="" />
      <option name="SHOW_COMMAND_LINE" value="false" />
      <RunnerSettings RunnerId="PythonRunner" />
      <ConfigurationWrapper RunnerId="PythonRunner" />
      <method />
    </configuration>
    <configuration default="false" name="least_squares (1)" type="PythonConfigurationType" factoryName="Python" temporary="true">
      <option name="INTERPRETER_OPTIONS" value="" />
      <option name="PARENT_ENVS" value="true" />
      <envs>
        <env name="PYTHONUNBUFFERED" value="1" />
      </envs>
      <option name="SDK_HOME" value="" />
      <option name="WORKING_DIRECTORY" value="$PROJECT_DIR$/fitting/fitting" />
      <option name="IS_MODULE_SDK" value="true" />
      <option name="ADD_CONTENT_ROOTS" value="true" />
      <option name="ADD_SOURCE_ROOTS" value="true" />
      <module name="fitting" />
      <EXTENSION ID="PythonCoverageRunConfigurationExtension" enabled="false" sample_coverage="true" runner="coverage.py" />
      <option name="SCRIPT_NAME" value="$PROJECT_DIR$/fitting/fitting/least_squares.py" />
      <option name="PARAMETERS" value="" />
      <option name="SHOW_COMMAND_LINE" value="false" />
      <RunnerSettings RunnerId="PythonRunner" />
      <ConfigurationWrapper RunnerId="PythonRunner" />
      <method />
    </configuration>
    <configuration default="true" type="PythonConfigurationType" factoryName="Python">
      <option name="INTERPRETER_OPTIONS" value="" />
      <option name="PARENT_ENVS" value="true" />
      <envs>
        <env name="PYTHONUNBUFFERED" value="1" />
      </envs>
      <option name="SDK_HOME" value="" />
      <option name="WORKING_DIRECTORY" value="" />
      <option name="IS_MODULE_SDK" value="false" />
      <option name="ADD_CONTENT_ROOTS" value="true" />
      <option name="ADD_SOURCE_ROOTS" value="true" />
      <module name="fitting" />
      <EXTENSION ID="PythonCoverageRunConfigurationExtension" enabled="false" sample_coverage="true" runner="coverage.py" />
      <option name="SCRIPT_NAME" value="" />
      <option name="PARAMETERS" value="" />
      <option name="SHOW_COMMAND_LINE" value="false" />
      <method />
    </configuration>
    <configuration default="true" type="PyBehaveRunConfigurationType" factoryName="Behave">
      <option name="INTERPRETER_OPTIONS" value="" />
      <option name="PARENT_ENVS" value="true" />
      <envs />
      <option name="SDK_HOME" value="" />
      <option name="WORKING_DIRECTORY" value="" />
      <option name="IS_MODULE_SDK" value="false" />
      <option name="ADD_CONTENT_ROOTS" value="true" />
      <option name="ADD_SOURCE_ROOTS" value="true" />
      <module name="fitting" />
      <EXTENSION ID="PythonCoverageRunConfigurationExtension" enabled="false" sample_coverage="true" runner="coverage.py" />
      <option name="ADDITIONAL_ARGS" value="" />
      <method />
    </configuration>
    <configuration default="true" type="tests" factoryName="Unittests">
      <option name="INTERPRETER_OPTIONS" value="" />
      <option name="PARENT_ENVS" value="true" />
      <envs />
      <option name="SDK_HOME" value="" />
      <option name="WORKING_DIRECTORY" value="" />
      <option name="IS_MODULE_SDK" value="false" />
      <option name="ADD_CONTENT_ROOTS" value="true" />
      <option name="ADD_SOURCE_ROOTS" value="true" />
      <module name="fitting" />
      <EXTENSION ID="PythonCoverageRunConfigurationExtension" enabled="false" sample_coverage="true" runner="coverage.py" />
      <option name="SCRIPT_NAME" value="" />
      <option name="CLASS_NAME" value="" />
      <option name="METHOD_NAME" value="" />
      <option name="FOLDER_NAME" value="" />
      <option name="TEST_TYPE" value="TEST_SCRIPT" />
      <option name="PATTERN" value="" />
      <option name="USE_PATTERN" value="false" />
      <option name="PUREUNITTEST" value="true" />
      <option name="PARAMS" value="" />
      <option name="USE_PARAM" value="false" />
      <method />
    </configuration>
    <configuration default="true" type="tests" factoryName="py.test">
      <option name="INTERPRETER_OPTIONS" value="" />
      <option name="PARENT_ENVS" value="true" />
      <envs />
      <option name="SDK_HOME" value="" />
      <option name="WORKING_DIRECTORY" value="" />
      <option name="IS_MODULE_SDK" value="false" />
      <option name="ADD_CONTENT_ROOTS" value="true" />
      <option name="ADD_SOURCE_ROOTS" value="true" />
      <module name="fitting" />
      <EXTENSION ID="PythonCoverageRunConfigurationExtension" enabled="false" sample_coverage="true" runner="coverage.py" />
      <option name="SCRIPT_NAME" value="" />
      <option name="CLASS_NAME" value="" />
      <option name="METHOD_NAME" value="" />
      <option name="FOLDER_NAME" value="" />
      <option name="TEST_TYPE" value="TEST_SCRIPT" />
      <option name="PATTERN" value="" />
      <option name="USE_PATTERN" value="false" />
      <option name="testToRun" value="" />
      <option name="keywords" value="" />
      <option name="params" value="" />
      <option name="USE_PARAM" value="false" />
      <option name="USE_KEYWORD" value="false" />
      <method />
    </configuration>
    <configuration default="true" type="PyLettuceRunConfigurationType" factoryName="Lettuce">
      <option name="INTERPRETER_OPTIONS" value="" />
      <option name="PARENT_ENVS" value="true" />
      <envs />
      <option name="SDK_HOME" value="" />
      <option name="WORKING_DIRECTORY" value="" />
      <option name="IS_MODULE_SDK" value="false" />
      <option name="ADD_CONTENT_ROOTS" value="true" />
      <option name="ADD_SOURCE_ROOTS" value="true" />
      <module name="fitting" />
      <EXTENSION ID="PythonCoverageRunConfigurationExtension" enabled="false" sample_coverage="true" runner="coverage.py" />
      <option name="ADDITIONAL_ARGS" value="" />
      <method />
    </configuration>
    <configuration default="true" type="JavascriptDebugType" factoryName="JavaScript Debug">
      <method />
    </configuration>
    <configuration default="true" type="tests" factoryName="Attests">
      <option name="INTERPRETER_OPTIONS" value="" />
      <option name="PARENT_ENVS" value="true" />
      <envs />
      <option name="SDK_HOME" value="" />
      <option name="WORKING_DIRECTORY" value="" />
      <option name="IS_MODULE_SDK" value="false" />
      <option name="ADD_CONTENT_ROOTS" value="true" />
      <option name="ADD_SOURCE_ROOTS" value="true" />
      <module name="fitting" />
      <EXTENSION ID="PythonCoverageRunConfigurationExtension" enabled="false" sample_coverage="true" runner="coverage.py" />
      <option name="SCRIPT_NAME" value="" />
      <option name="CLASS_NAME" value="" />
      <option name="METHOD_NAME" value="" />
      <option name="FOLDER_NAME" value="" />
      <option name="TEST_TYPE" value="TEST_SCRIPT" />
      <option name="PATTERN" value="" />
      <option name="USE_PATTERN" value="false" />
      <method />
    </configuration>
    <configuration default="true" type="tests" factoryName="Doctests">
      <option name="INTERPRETER_OPTIONS" value="" />
      <option name="PARENT_ENVS" value="true" />
      <envs />
      <option name="SDK_HOME" value="" />
      <option name="WORKING_DIRECTORY" value="" />
      <option name="IS_MODULE_SDK" value="false" />
      <option name="ADD_CONTENT_ROOTS" value="true" />
      <option name="ADD_SOURCE_ROOTS" value="true" />
      <module name="fitting" />
      <EXTENSION ID="PythonCoverageRunConfigurationExtension" enabled="false" sample_coverage="true" runner="coverage.py" />
      <option name="SCRIPT_NAME" value="" />
      <option name="CLASS_NAME" value="" />
      <option name="METHOD_NAME" value="" />
      <option name="FOLDER_NAME" value="" />
      <option name="TEST_TYPE" value="TEST_SCRIPT" />
      <option name="PATTERN" value="" />
      <option name="USE_PATTERN" value="false" />
      <method />
    </configuration>
    <configuration default="true" type="DjangoTestsConfigurationType" factoryName="Django tests">
      <option name="INTERPRETER_OPTIONS" value="" />
      <option name="PARENT_ENVS" value="true" />
      <envs>
        <env name="PYTHONUNBUFFERED" value="1" />
      </envs>
      <option name="SDK_HOME" value="" />
      <option name="WORKING_DIRECTORY" value="" />
      <option name="IS_MODULE_SDK" value="false" />
      <option name="ADD_CONTENT_ROOTS" value="true" />
      <option name="ADD_SOURCE_ROOTS" value="true" />
      <module name="fitting" />
      <EXTENSION ID="PythonCoverageRunConfigurationExtension" enabled="false" sample_coverage="true" runner="coverage.py" />
      <option name="TARGET" value="" />
      <option name="SETTINGS_FILE" value="" />
      <option name="CUSTOM_SETTINGS" value="false" />
      <option name="USE_OPTIONS" value="false" />
      <option name="OPTIONS" value="" />
      <method />
    </configuration>
    <configuration default="true" type="tests" factoryName="Nosetests">
      <option name="INTERPRETER_OPTIONS" value="" />
      <option name="PARENT_ENVS" value="true" />
      <envs />
      <option name="SDK_HOME" value="" />
      <option name="WORKING_DIRECTORY" value="" />
      <option name="IS_MODULE_SDK" value="false" />
      <option name="ADD_CONTENT_ROOTS" value="true" />
      <option name="ADD_SOURCE_ROOTS" value="true" />
      <module name="fitting" />
      <EXTENSION ID="PythonCoverageRunConfigurationExtension" enabled="false" sample_coverage="true" runner="coverage.py" />
      <option name="SCRIPT_NAME" value="" />
      <option name="CLASS_NAME" value="" />
      <option name="METHOD_NAME" value="" />
      <option name="FOLDER_NAME" value="" />
      <option name="TEST_TYPE" value="TEST_SCRIPT" />
      <option name="PATTERN" value="" />
      <option name="USE_PATTERN" value="false" />
      <option name="PARAMS" value="" />
      <option name="USE_PARAM" value="false" />
      <method />
    </configuration>
    <configuration default="true" type="js.build_tools.gulp" factoryName="Gulp.js">
      <node-options />
      <gulpfile />
      <tasks />
      <arguments />
      <pass-parent-envs>true</pass-parent-envs>
      <envs />
      <method />
    </configuration>
    <configuration default="false" name="fitting2" type="PythonConfigurationType" factoryName="Python">
      <option name="INTERPRETER_OPTIONS" value="" />
      <option name="PARENT_ENVS" value="true" />
      <envs>
        <env name="PYTHONUNBUFFERED" value="1" />
      </envs>
      <option name="SDK_HOME" value="" />
      <option name="WORKING_DIRECTORY" value="$PROJECT_DIR$" />
      <option name="IS_MODULE_SDK" value="true" />
      <option name="ADD_CONTENT_ROOTS" value="true" />
      <option name="ADD_SOURCE_ROOTS" value="true" />
      <module name="fitting" />
      <EXTENSION ID="PythonCoverageRunConfigurationExtension" enabled="false" sample_coverage="true" runner="coverage.py" />
      <option name="SCRIPT_NAME" value="$PROJECT_DIR$/fitting2.py" />
      <option name="PARAMETERS" value="" />
      <option name="SHOW_COMMAND_LINE" value="false" />
      <method />
    </configuration>
    <list size="6">
      <item index="0" class="java.lang.String" itemvalue="Python.fitting2" />
      <item index="1" class="java.lang.String" itemvalue="Python.__init__ (1)" />
      <item index="2" class="java.lang.String" itemvalue="Python.__init__ (2)" />
      <item index="3" class="java.lang.String" itemvalue="Python.test_atomic_slater_density (1)" />
      <item index="4" class="java.lang.String" itemvalue="Python.least_squares" />
      <item index="5" class="java.lang.String" itemvalue="Python.least_squares (1)" />
    </list>
    <recent_temporary>
      <list size="5">
        <item index="0" class="java.lang.String" itemvalue="Python.least_squares (1)" />
        <item index="1" class="java.lang.String" itemvalue="Python.least_squares" />
        <item index="2" class="java.lang.String" itemvalue="Python.test_atomic_slater_density (1)" />
        <item index="3" class="java.lang.String" itemvalue="Python.__init__ (2)" />
        <item index="4" class="java.lang.String" itemvalue="Python.__init__ (1)" />
      </list>
    </recent_temporary>
  </component>
  <component name="ShelveChangesManager" show_recycled="false" />
  <component name="SvnConfiguration">
    <configuration />
  </component>
  <component name="TaskManager">
    <task active="true" id="Default" summary="Default task">
      <changelist id="4035ad68-97f7-4e18-bb55-e563859a9cc8" name="Default" comment="" />
      <created>1431544397465</created>
      <option name="number" value="Default" />
      <updated>1431544397465</updated>
    </task>
    <task id="LOCAL-00001" summary="-Finished Slater_Basic, only tested it with be">
      <created>1431549781863</created>
      <option name="number" value="00001" />
      <option name="project" value="LOCAL" />
      <updated>1431549781863</updated>
    </task>
    <task id="LOCAL-00002" summary="-Finished Slater_Basic, only tested it with be">
      <created>1431553286667</created>
      <option name="number" value="00002" />
      <option name="project" value="LOCAL" />
      <updated>1431553286667</updated>
    </task>
    <task id="LOCAL-00003" summary="-Finished Slater_Basic, only tested it with be">
      <created>1431555027800</created>
      <option name="number" value="00003" />
      <option name="project" value="LOCAL" />
      <updated>1431555027800</updated>
    </task>
    <task id="LOCAL-00004" summary="-Finished Slater_Basic, only tested it with be">
      <created>1431559883024</created>
      <option name="number" value="00004" />
      <option name="project" value="LOCAL" />
      <updated>1431559883025</updated>
    </task>
    <task id="LOCAL-00005" summary="-Started Atomic_density Folder&#10;- Almost done test_slater_basic">
      <created>1431563749156</created>
      <option name="number" value="00005" />
      <option name="project" value="LOCAL" />
      <updated>1431563749156</updated>
    </task>
    <task id="LOCAL-00006" summary="-Started Atomic_density Folder&#10;- Almost done test_slater_basic">
      <created>1431616227857</created>
      <option name="number" value="00006" />
      <option name="project" value="LOCAL" />
      <updated>1431616227858</updated>
    </task>
    <task id="LOCAL-00007" summary="- Going to Experiment with classes&#10;- Added tests for atomic_density">
      <created>1431619123583</created>
      <option name="number" value="00007" />
      <option name="project" value="LOCAL" />
      <updated>1431619123583</updated>
    </task>
    <task id="LOCAL-00008" summary="- Added Classes for slater_basic file">
      <created>1431621419586</created>
      <option name="number" value="00008" />
      <option name="project" value="LOCAL" />
      <updated>1431621419586</updated>
    </task>
    <task id="LOCAL-00009" summary="- Started atomic_density with calsses">
      <created>1431637198700</created>
      <option name="number" value="00009" />
      <option name="project" value="LOCAL" />
      <updated>1431637198700</updated>
    </task>
    <task id="LOCAL-00010" summary="-IDK">
      <created>1431968629063</created>
      <option name="number" value="00010" />
      <option name="project" value="LOCAL" />
      <updated>1431968629063</updated>
    </task>
    <task id="LOCAL-00011" summary="- Fixed Typos">
      <created>1431990329379</created>
      <option name="number" value="00011" />
      <option name="project" value="LOCAL" />
      <updated>1431990329379</updated>
    </task>
    <task id="LOCAL-00012" summary="- Added Documentations">
      <created>1432067451650</created>
      <option name="number" value="00012" />
      <option name="project" value="LOCAL" />
      <updated>1432067451650</updated>
    </task>
    <task id="LOCAL-00013" summary="- Fixed quadrature">
      <created>1432098521232</created>
      <option name="number" value="00013" />
      <option name="project" value="LOCAL" />
      <updated>1432098521232</updated>
    </task>
    <task id="LOCAL-00014" summary="- added least squares&#10;- changed directory for gbasis">
      <created>1432701764606</created>
      <option name="number" value="00014" />
      <option name="project" value="LOCAL" />
      <updated>1432701764606</updated>
    </task>
    <task id="LOCAL-00015" summary="- Checking The Results">
      <created>1432904796507</created>
      <option name="number" value="00015" />
      <option name="project" value="LOCAL" />
      <updated>1432904796507</updated>
    </task>
    <option name="localTasksCounter" value="16" />
    <servers />
  </component>
  <component name="ToolWindowManager">
<<<<<<< HEAD
    <frame x="-8" y="0" width="1932" height="1056" extended-state="0" />
=======
    <frame x="-8" y="-8" width="1382" height="744" extended-state="6" />
>>>>>>> 18c5653d
    <editor active="false" />
    <layout>
      <window_info id="Changes" active="false" anchor="bottom" auto_hide="false" internal_type="DOCKED" type="DOCKED" visible="false" weight="0.32946146" sideWeight="0.5" order="7" side_tool="false" content_ui="tabs" />
      <window_info id="TODO" active="false" anchor="bottom" auto_hide="false" internal_type="DOCKED" type="DOCKED" visible="false" weight="0.33" sideWeight="0.5" order="6" side_tool="false" content_ui="tabs" />
      <window_info id="Messages" active="false" anchor="bottom" auto_hide="false" internal_type="DOCKED" type="DOCKED" visible="false" weight="0.33" sideWeight="0.5" order="7" side_tool="false" content_ui="tabs" />
      <window_info id="Event Log" active="false" anchor="bottom" auto_hide="false" internal_type="DOCKED" type="DOCKED" visible="false" weight="0.33" sideWeight="0.5" order="7" side_tool="true" content_ui="tabs" />
      <window_info id="Application Servers" active="false" anchor="bottom" auto_hide="false" internal_type="DOCKED" type="DOCKED" visible="false" weight="0.33" sideWeight="0.5" order="7" side_tool="false" content_ui="tabs" />
      <window_info id="Python Console" active="false" anchor="bottom" auto_hide="false" internal_type="DOCKED" type="DOCKED" visible="false" weight="0.33" sideWeight="0.5" order="7" side_tool="false" content_ui="tabs" />
<<<<<<< HEAD
      <window_info id="Version Control" active="false" anchor="bottom" auto_hide="false" internal_type="DOCKED" type="DOCKED" visible="true" weight="0.30517423" sideWeight="0.5" order="7" side_tool="false" content_ui="tabs" />
      <window_info id="Run" active="false" anchor="bottom" auto_hide="false" internal_type="DOCKED" type="DOCKED" visible="false" weight="0.3220697" sideWeight="0.5" order="2" side_tool="false" content_ui="tabs" />
      <window_info id="Terminal" active="false" anchor="bottom" auto_hide="false" internal_type="DOCKED" type="DOCKED" visible="false" weight="0.33" sideWeight="0.5" order="7" side_tool="false" content_ui="tabs" />
      <window_info id="Project" active="true" anchor="left" auto_hide="false" internal_type="DOCKED" type="DOCKED" visible="true" weight="0.22338204" sideWeight="0.5" order="0" side_tool="false" content_ui="combo" />
=======
      <window_info id="Version Control" active="false" anchor="bottom" auto_hide="false" internal_type="DOCKED" type="DOCKED" visible="false" weight="0.32843137" sideWeight="0.5" order="7" side_tool="false" content_ui="tabs" />
      <window_info id="Run" active="false" anchor="bottom" auto_hide="false" internal_type="DOCKED" type="DOCKED" visible="true" weight="0.32352942" sideWeight="0.5" order="2" side_tool="false" content_ui="tabs" />
      <window_info id="Terminal" active="false" anchor="bottom" auto_hide="false" internal_type="DOCKED" type="DOCKED" visible="false" weight="0.33" sideWeight="0.5" order="7" side_tool="false" content_ui="tabs" />
      <window_info id="Project" active="true" anchor="left" auto_hide="false" internal_type="DOCKED" type="DOCKED" visible="true" weight="0.22390318" sideWeight="0.5" order="0" side_tool="false" content_ui="combo" />
>>>>>>> 18c5653d
      <window_info id="Database" active="false" anchor="right" auto_hide="false" internal_type="DOCKED" type="DOCKED" visible="false" weight="0.33" sideWeight="0.5" order="3" side_tool="false" content_ui="tabs" />
      <window_info id="Structure" active="false" anchor="left" auto_hide="false" internal_type="DOCKED" type="DOCKED" visible="false" weight="0.24962178" sideWeight="0.5" order="1" side_tool="false" content_ui="tabs" />
      <window_info id="Favorites" active="false" anchor="left" auto_hide="false" internal_type="DOCKED" type="DOCKED" visible="false" weight="0.33" sideWeight="0.5" order="2" side_tool="true" content_ui="tabs" />
      <window_info id="Debug" active="false" anchor="bottom" auto_hide="false" internal_type="DOCKED" type="DOCKED" visible="false" weight="0.4" sideWeight="0.5" order="3" side_tool="false" content_ui="tabs" />
      <window_info id="Cvs" active="false" anchor="bottom" auto_hide="false" internal_type="DOCKED" type="DOCKED" visible="false" weight="0.25" sideWeight="0.5" order="4" side_tool="false" content_ui="tabs" />
      <window_info id="Message" active="false" anchor="bottom" auto_hide="false" internal_type="DOCKED" type="DOCKED" visible="false" weight="0.33" sideWeight="0.5" order="0" side_tool="false" content_ui="tabs" />
      <window_info id="Commander" active="false" anchor="right" auto_hide="false" internal_type="SLIDING" type="SLIDING" visible="false" weight="0.4" sideWeight="0.5" order="0" side_tool="false" content_ui="tabs" />
      <window_info id="Inspection" active="false" anchor="bottom" auto_hide="false" internal_type="DOCKED" type="DOCKED" visible="false" weight="0.4" sideWeight="0.5" order="5" side_tool="false" content_ui="tabs" />
      <window_info id="Hierarchy" active="false" anchor="right" auto_hide="false" internal_type="DOCKED" type="DOCKED" visible="false" weight="0.25" sideWeight="0.5" order="2" side_tool="false" content_ui="combo" />
      <window_info id="Find" active="false" anchor="bottom" auto_hide="false" internal_type="DOCKED" type="DOCKED" visible="false" weight="0.33" sideWeight="0.5" order="1" side_tool="false" content_ui="tabs" />
      <window_info id="Ant Build" active="false" anchor="right" auto_hide="false" internal_type="DOCKED" type="DOCKED" visible="false" weight="0.25" sideWeight="0.5" order="1" side_tool="false" content_ui="tabs" />
    </layout>
  </component>
  <component name="Vcs.Log.UiProperties">
    <option name="RECENTLY_FILTERED_USER_GROUPS">
      <collection />
    </option>
    <option name="RECENTLY_FILTERED_BRANCH_GROUPS">
      <collection />
    </option>
  </component>
  <component name="VcsContentAnnotationSettings">
    <option name="myLimit" value="2678400000" />
  </component>
  <component name="VcsManagerConfiguration">
    <option name="myTodoPanelSettings">
      <TodoPanelSettings />
    </option>
    <MESSAGE value="-Finished Slater_Basic, only tested it with be" />
    <MESSAGE value="-Started Atomic_density Folder&#10;- Almost done test_slater_basic" />
    <MESSAGE value="- Going to Experiment with classes&#10;- Added tests for atomic_density" />
    <MESSAGE value="- Added Classes for slater_basic file" />
    <MESSAGE value="- Started atomic_density with calsses" />
    <MESSAGE value="-IDK" />
    <MESSAGE value="- Fixed Typos" />
    <MESSAGE value="- Added Documentations" />
    <MESSAGE value="- Fixed quadrature" />
    <MESSAGE value="- added least squares&#10;- changed directory for gbasis" />
    <MESSAGE value="- Checking The Results" />
    <option name="LAST_COMMIT_MESSAGE" value="- Checking The Results" />
  </component>
  <component name="XDebuggerManager">
    <breakpoint-manager>
      <option name="time" value="13" />
    </breakpoint-manager>
    <watches-manager />
  </component>
  <component name="editorHistoryManager">
    <entry file="file://$PROJECT_DIR$/fitting/fitting/least_squares.py">
      <provider selected="true" editor-type-id="text-editor">
        <state vertical-scroll-proportion="0.0" vertical-offset="0" max-vertical-offset="918">
          <caret line="0" column="0" selection-start-line="0" selection-start-column="0" selection-end-line="0" selection-end-column="0" />
          <folding>
            <element signature="e#1310#1420#1" expanded="false" />
          </folding>
        </state>
      </provider>
    </entry>
    <entry file="file://$PROJECT_DIR$/fitting/fitting/least_squares.py">
      <provider selected="true" editor-type-id="text-editor">
        <state vertical-scroll-proportion="0.0" vertical-offset="0" max-vertical-offset="918">
          <caret line="0" column="0" selection-start-line="0" selection-start-column="0" selection-end-line="0" selection-end-column="0" />
          <folding>
            <element signature="e#1310#1420#1" expanded="false" />
          </folding>
        </state>
      </provider>
    </entry>
    <entry file="file://$PROJECT_DIR$/fitting/fitting/least_squares.py">
      <provider selected="true" editor-type-id="text-editor">
        <state vertical-scroll-proportion="0.0" vertical-offset="0" max-vertical-offset="969">
          <caret line="0" column="0" selection-start-line="0" selection-start-column="0" selection-end-line="0" selection-end-column="0" />
          <folding>
            <element signature="e#1310#1420#1" expanded="false" />
          </folding>
        </state>
      </provider>
    </entry>
    <entry file="file://$PROJECT_DIR$/fitting/fitting/least_squares.py">
      <provider selected="true" editor-type-id="text-editor">
        <state vertical-scroll-proportion="0.0" vertical-offset="0" max-vertical-offset="867">
          <caret line="0" column="0" selection-start-line="0" selection-start-column="0" selection-end-line="0" selection-end-column="0" />
          <folding>
            <element signature="e#1310#1420#1" expanded="false" />
          </folding>
        </state>
      </provider>
    </entry>
    <entry file="file://$USER_HOME$/Desktop/neutral/mg">
      <provider selected="true" editor-type-id="text-editor">
        <state vertical-scroll-proportion="0.0" vertical-offset="0" max-vertical-offset="561">
          <caret line="0" column="0" selection-start-line="0" selection-start-column="0" selection-end-line="0" selection-end-column="0" />
        </state>
      </provider>
    </entry>
    <entry file="uml://Python/#C:/Users/Alireza/PycharmProjects/fitting">
      <provider selected="true" editor-type-id="UmlEditorProvider">
        <state>
          <ID>Python</ID>
          <OriginalElement>#C:/Users/Alireza/PycharmProjects/fitting</OriginalElement>
          <nodes>
            <node x="" y="">density.radial_grid.grid</node>
            <node x="" y="">gbasis.gbasis.UGBSBasis</node>
            <node x="" y="">gbasis.gbasis.ContractedGaussianBasis</node>
            <node x="" y="">_collections_abc.Hashable</node>
            <node x="" y="">density.atomic_slater_density.Atomic_Density</node>
            <node x="" y="">object</node>
          </nodes>
          <notes />
          <edges />
          <settings layout="Hierarchic Group" zoom="1.0" x="444.0" y="95.0" />
          <SelectedNodes />
          <Categories />
          <SCOPE>All</SCOPE>
        </state>
      </provider>
    </entry>
    <entry file="file://$PROJECT_DIR$/fitting/fitting/least_squares.py">
      <provider selected="true" editor-type-id="text-editor">
<<<<<<< HEAD
        <state vertical-scroll-proportion="0.08095238" vertical-offset="0" max-vertical-offset="918">
          <caret line="3" column="29" selection-start-line="3" selection-start-column="29" selection-end-line="3" selection-end-column="29" />
=======
        <state vertical-scroll-proportion="0.12176166" vertical-offset="531" max-vertical-offset="918">
          <caret line="34" column="25" selection-start-line="34" selection-start-column="25" selection-end-line="34" selection-end-column="25" />
>>>>>>> 18c5653d
          <folding>
            <element signature="e#1310#1420#1" expanded="false" />
          </folding>
        </state>
      </provider>
    </entry>
  </component>
</project><|MERGE_RESOLUTION|>--- conflicted
+++ resolved
@@ -1,27 +1,6 @@
 <?xml version="1.0" encoding="UTF-8"?>
 <project version="4">
   <component name="ChangeListManager">
-<<<<<<< HEAD
-    <list default="true" id="4035ad68-97f7-4e18-bb55-e563859a9cc8" name="Default" comment="- added fit">
-      <change type="NEW" beforePath="" afterPath="$PROJECT_DIR$/fitting/fitting/__init__.py" />
-      <change type="NEW" beforePath="" afterPath="$PROJECT_DIR$/fitting/fitting/least_squares.py" />
-      <change type="DELETED" beforePath="C:\Users\Alireza\PycharmProjects\fitting\.gitignore" afterPath="" />
-      <change type="DELETED" beforePath="C:\Users\Alireza\PycharmProjects\fitting\__init__.py" afterPath="" />
-      <change type="DELETED" beforePath="C:\Users\Alireza\PycharmProjects\fitting\atomic_density.py" afterPath="" />
-      <change type="DELETED" beforePath="C:\Users\Alireza\PycharmProjects\fitting\examples\ag" afterPath="" />
-      <change type="DELETED" beforePath="C:\Users\Alireza\PycharmProjects\fitting\examples\ag.txt" afterPath="" />
-      <change type="DELETED" beforePath="C:\Users\Alireza\PycharmProjects\fitting\examples\be" afterPath="" />
-      <change type="DELETED" beforePath="C:\Users\Alireza\PycharmProjects\fitting\examples\be.txt" afterPath="" />
-      <change type="DELETED" beforePath="C:\Users\Alireza\PycharmProjects\fitting\examples\c.txt" afterPath="" />
-      <change type="DELETED" beforePath="C:\Users\Alireza\PycharmProjects\fitting\examples\ne" afterPath="" />
-      <change type="DELETED" beforePath="C:\Users\Alireza\PycharmProjects\fitting\examples\ne.txt" afterPath="" />
-      <change type="DELETED" beforePath="C:\Users\Alireza\PycharmProjects\fitting\grid.py" afterPath="" />
-      <change type="DELETED" beforePath="C:\Users\Alireza\PycharmProjects\fitting\io\__init__.py" afterPath="" />
-      <change type="DELETED" beforePath="C:\Users\Alireza\PycharmProjects\fitting\io\slater_basic.py" afterPath="" />
-      <change type="DELETED" beforePath="C:\Users\Alireza\PycharmProjects\fitting\io\test\test_slater_basic.py" afterPath="" />
-      <change type="DELETED" beforePath="C:\Users\Alireza\PycharmProjects\fitting\test\test_atomic_density.py" afterPath="" />
-      <change type="MOVED" beforePath="C:\Users\Alireza\PycharmProjects\fitting\fitting\.idea\scopes\scope_settings.xml" afterPath="$PROJECT_DIR$/fitting/fitting/.idea/scopes/scope_settings.xml" />
-=======
     <list default="true" id="4035ad68-97f7-4e18-bb55-e563859a9cc8" name="Default" comment="">
       <change type="NEW" beforePath="" afterPath="$PROJECT_DIR$/fitting/.gitignore" />
       <change type="NEW" beforePath="" afterPath="$PROJECT_DIR$/fitting/__init__.py" />
@@ -47,7 +26,6 @@
       <change type="NEW" beforePath="" afterPath="$PROJECT_DIR$/fitting/gbasis/test/test_gbasis.py" />
       <change type="NEW" beforePath="" afterPath="$PROJECT_DIR$/fitting/gbasis/test/test_gbasis_nwchem.py" />
       <change type="NEW" beforePath="" afterPath="$PROJECT_DIR$/fitting/data/basis/ugbs.nwchem" />
->>>>>>> 18c5653d
       <change type="MODIFICATION" beforePath="$PROJECT_DIR$/.idea/workspace.xml" afterPath="$PROJECT_DIR$/.idea/workspace.xml" />
     </list>
     <ignored path="fitting.iws" />
@@ -91,16 +69,76 @@
       <file leaf-file-name="least_squares.py" pinned="false" current-in-tab="true">
         <entry file="file://$PROJECT_DIR$/fitting/fitting/least_squares.py">
           <provider selected="true" editor-type-id="text-editor">
-<<<<<<< HEAD
-            <state vertical-scroll-proportion="0.08095238" vertical-offset="0" max-vertical-offset="918">
-              <caret line="3" column="29" selection-start-line="3" selection-start-column="29" selection-end-line="3" selection-end-column="29" />
-=======
             <state vertical-scroll-proportion="0.12176166" vertical-offset="531" max-vertical-offset="918">
               <caret line="34" column="25" selection-start-line="34" selection-start-column="25" selection-end-line="34" selection-end-column="25" />
->>>>>>> 18c5653d
               <folding>
+                <element signature="e#0#19#0" expanded="true" />
                 <element signature="e#1310#1420#1" expanded="false" />
               </folding>
+            </state>
+          </provider>
+        </entry>
+      </file>
+      <file leaf-file-name="atomic_slater_density.py" pinned="false" current-in-tab="false">
+        <entry file="file://$PROJECT_DIR$/fitting/density/atomic_slater_density.py">
+          <provider selected="true" editor-type-id="text-editor">
+            <state vertical-scroll-proportion="0.0" vertical-offset="197" max-vertical-offset="2210">
+              <caret line="20" column="0" selection-start-line="20" selection-start-column="0" selection-end-line="20" selection-end-column="0" />
+              <folding />
+            </state>
+          </provider>
+        </entry>
+      </file>
+      <file leaf-file-name="atomic_slater_wfn.py" pinned="false" current-in-tab="false">
+        <entry file="file://$PROJECT_DIR$/fitting/density/atomic_slater_wfn.py">
+          <provider selected="true" editor-type-id="text-editor">
+            <state vertical-scroll-proportion="0.0" vertical-offset="0" max-vertical-offset="2465">
+              <caret line="0" column="0" selection-start-line="0" selection-start-column="0" selection-end-line="0" selection-end-column="0" />
+              <folding>
+                <element signature="e#0#9#0" expanded="true" />
+              </folding>
+            </state>
+          </provider>
+        </entry>
+      </file>
+      <file leaf-file-name="__init__.py" pinned="false" current-in-tab="false">
+        <entry file="file://$PROJECT_DIR$/fitting/__init__.py">
+          <provider selected="true" editor-type-id="text-editor">
+            <state vertical-scroll-proportion="0.0" vertical-offset="0" max-vertical-offset="153">
+              <caret line="0" column="0" selection-start-line="0" selection-start-column="0" selection-end-line="0" selection-end-column="0" />
+              <folding>
+                <element signature="e#1#29#0" expanded="true" />
+              </folding>
+            </state>
+          </provider>
+        </entry>
+      </file>
+      <file leaf-file-name="radial_grid.py" pinned="false" current-in-tab="false">
+        <entry file="file://$PROJECT_DIR$/fitting/density/radial_grid.py">
+          <provider selected="true" editor-type-id="text-editor">
+            <state vertical-scroll-proportion="0.0" vertical-offset="0" max-vertical-offset="221">
+              <caret line="0" column="0" selection-start-line="0" selection-start-column="0" selection-end-line="0" selection-end-column="0" />
+              <folding />
+            </state>
+          </provider>
+        </entry>
+      </file>
+      <file leaf-file-name="gbasis.py" pinned="false" current-in-tab="false">
+        <entry file="file://$PROJECT_DIR$/fitting/gbasis/gbasis.py">
+          <provider selected="true" editor-type-id="text-editor">
+            <state vertical-scroll-proportion="0.0" vertical-offset="1024" max-vertical-offset="1768">
+              <caret line="66" column="68" selection-start-line="66" selection-start-column="68" selection-end-line="66" selection-end-column="68" />
+              <folding />
+            </state>
+          </provider>
+        </entry>
+      </file>
+      <file leaf-file-name="gbasis_nwchem.py" pinned="false" current-in-tab="false">
+        <entry file="file://$PROJECT_DIR$/fitting/gbasis/gbasis_nwchem.py">
+          <provider selected="true" editor-type-id="text-editor">
+            <state vertical-scroll-proportion="0.0" vertical-offset="204" max-vertical-offset="1156">
+              <caret line="12" column="0" selection-start-line="12" selection-start-column="0" selection-end-line="12" selection-end-column="0" />
+              <folding />
             </state>
           </provider>
         </entry>
@@ -144,8 +182,9 @@
   </component>
   <component name="ProjectFrameBounds">
     <option name="x" value="-8" />
-    <option name="width" value="1932" />
-    <option name="height" value="1056" />
+    <option name="y" value="-8" />
+    <option name="width" value="1382" />
+    <option name="height" value="744" />
   </component>
   <component name="ProjectInspectionProfilesVisibleTreeState">
     <entry key="Project Default">
@@ -189,6 +228,7 @@
       <sortByType />
     </navigator>
     <panes>
+      <pane id="Scope" />
       <pane id="ProjectPane">
         <subPane>
           <PATH>
@@ -210,12 +250,7 @@
               <option name="myItemId" value="fitting" />
               <option name="myItemType" value="com.intellij.ide.projectView.impl.nodes.PsiDirectoryNode" />
             </PATH_ELEMENT>
-            <PATH_ELEMENT>
-              <option name="myItemId" value="fitting" />
-              <option name="myItemType" value="com.intellij.ide.projectView.impl.nodes.PsiDirectoryNode" />
-            </PATH_ELEMENT>
           </PATH>
-<<<<<<< HEAD
           <PATH>
             <PATH_ELEMENT>
               <option name="myItemId" value="fitting" />
@@ -230,15 +265,12 @@
               <option name="myItemType" value="com.intellij.ide.projectView.impl.nodes.PsiDirectoryNode" />
             </PATH_ELEMENT>
             <PATH_ELEMENT>
-              <option name="myItemId" value=".idea" />
+              <option name="myItemId" value="fitting" />
               <option name="myItemType" value="com.intellij.ide.projectView.impl.nodes.PsiDirectoryNode" />
             </PATH_ELEMENT>
           </PATH>
-=======
->>>>>>> 18c5653d
         </subPane>
       </pane>
-      <pane id="Scope" />
     </panes>
   </component>
   <component name="PropertiesComponent">
@@ -248,22 +280,6 @@
     <property name="options.splitter.main.proportions" value="0.3" />
     <property name="options.splitter.details.proportions" value="0.2" />
     <property name="FullScreen" value="false" />
-    <property name="FileHistory.git4idea.history.GitHistoryProvider_flatWidth0" value="300" />
-    <property name="FileHistory.git4idea.history.GitHistoryProvider_flatOrder0" value="0" />
-    <property name="FileHistory.git4idea.history.GitHistoryProvider_flatWidth1" value="299" />
-    <property name="FileHistory.git4idea.history.GitHistoryProvider_flatOrder1" value="1" />
-    <property name="FileHistory.git4idea.history.GitHistoryProvider_flatWidth2" value="300" />
-    <property name="FileHistory.git4idea.history.GitHistoryProvider_flatOrder2" value="2" />
-    <property name="FileHistory.git4idea.history.GitHistoryProvider_flatWidth3" value="974" />
-    <property name="FileHistory.git4idea.history.GitHistoryProvider_flatOrder3" value="3" />
-    <property name="FileHistory.git4idea.history.GitHistoryProvider_treeWidth0" value="300" />
-    <property name="FileHistory.git4idea.history.GitHistoryProvider_treeOrder0" value="0" />
-    <property name="FileHistory.git4idea.history.GitHistoryProvider_treeWidth1" value="299" />
-    <property name="FileHistory.git4idea.history.GitHistoryProvider_treeOrder1" value="1" />
-    <property name="FileHistory.git4idea.history.GitHistoryProvider_treeWidth2" value="300" />
-    <property name="FileHistory.git4idea.history.GitHistoryProvider_treeOrder2" value="2" />
-    <property name="FileHistory.git4idea.history.GitHistoryProvider_treeWidth3" value="974" />
-    <property name="FileHistory.git4idea.history.GitHistoryProvider_treeOrder3" value="3" />
   </component>
   <component name="PyConsoleOptionsProvider">
     <option name="myPythonConsoleState">
@@ -706,30 +722,19 @@
     <servers />
   </component>
   <component name="ToolWindowManager">
-<<<<<<< HEAD
-    <frame x="-8" y="0" width="1932" height="1056" extended-state="0" />
-=======
     <frame x="-8" y="-8" width="1382" height="744" extended-state="6" />
->>>>>>> 18c5653d
     <editor active="false" />
     <layout>
-      <window_info id="Changes" active="false" anchor="bottom" auto_hide="false" internal_type="DOCKED" type="DOCKED" visible="false" weight="0.32946146" sideWeight="0.5" order="7" side_tool="false" content_ui="tabs" />
+      <window_info id="Changes" active="false" anchor="bottom" auto_hide="false" internal_type="DOCKED" type="DOCKED" visible="false" weight="0.33" sideWeight="0.5" order="7" side_tool="false" content_ui="tabs" />
       <window_info id="TODO" active="false" anchor="bottom" auto_hide="false" internal_type="DOCKED" type="DOCKED" visible="false" weight="0.33" sideWeight="0.5" order="6" side_tool="false" content_ui="tabs" />
       <window_info id="Messages" active="false" anchor="bottom" auto_hide="false" internal_type="DOCKED" type="DOCKED" visible="false" weight="0.33" sideWeight="0.5" order="7" side_tool="false" content_ui="tabs" />
       <window_info id="Event Log" active="false" anchor="bottom" auto_hide="false" internal_type="DOCKED" type="DOCKED" visible="false" weight="0.33" sideWeight="0.5" order="7" side_tool="true" content_ui="tabs" />
       <window_info id="Application Servers" active="false" anchor="bottom" auto_hide="false" internal_type="DOCKED" type="DOCKED" visible="false" weight="0.33" sideWeight="0.5" order="7" side_tool="false" content_ui="tabs" />
       <window_info id="Python Console" active="false" anchor="bottom" auto_hide="false" internal_type="DOCKED" type="DOCKED" visible="false" weight="0.33" sideWeight="0.5" order="7" side_tool="false" content_ui="tabs" />
-<<<<<<< HEAD
-      <window_info id="Version Control" active="false" anchor="bottom" auto_hide="false" internal_type="DOCKED" type="DOCKED" visible="true" weight="0.30517423" sideWeight="0.5" order="7" side_tool="false" content_ui="tabs" />
-      <window_info id="Run" active="false" anchor="bottom" auto_hide="false" internal_type="DOCKED" type="DOCKED" visible="false" weight="0.3220697" sideWeight="0.5" order="2" side_tool="false" content_ui="tabs" />
-      <window_info id="Terminal" active="false" anchor="bottom" auto_hide="false" internal_type="DOCKED" type="DOCKED" visible="false" weight="0.33" sideWeight="0.5" order="7" side_tool="false" content_ui="tabs" />
-      <window_info id="Project" active="true" anchor="left" auto_hide="false" internal_type="DOCKED" type="DOCKED" visible="true" weight="0.22338204" sideWeight="0.5" order="0" side_tool="false" content_ui="combo" />
-=======
       <window_info id="Version Control" active="false" anchor="bottom" auto_hide="false" internal_type="DOCKED" type="DOCKED" visible="false" weight="0.32843137" sideWeight="0.5" order="7" side_tool="false" content_ui="tabs" />
       <window_info id="Run" active="false" anchor="bottom" auto_hide="false" internal_type="DOCKED" type="DOCKED" visible="true" weight="0.32352942" sideWeight="0.5" order="2" side_tool="false" content_ui="tabs" />
       <window_info id="Terminal" active="false" anchor="bottom" auto_hide="false" internal_type="DOCKED" type="DOCKED" visible="false" weight="0.33" sideWeight="0.5" order="7" side_tool="false" content_ui="tabs" />
       <window_info id="Project" active="true" anchor="left" auto_hide="false" internal_type="DOCKED" type="DOCKED" visible="true" weight="0.22390318" sideWeight="0.5" order="0" side_tool="false" content_ui="combo" />
->>>>>>> 18c5653d
       <window_info id="Database" active="false" anchor="right" auto_hide="false" internal_type="DOCKED" type="DOCKED" visible="false" weight="0.33" sideWeight="0.5" order="3" side_tool="false" content_ui="tabs" />
       <window_info id="Structure" active="false" anchor="left" auto_hide="false" internal_type="DOCKED" type="DOCKED" visible="false" weight="0.24962178" sideWeight="0.5" order="1" side_tool="false" content_ui="tabs" />
       <window_info id="Favorites" active="false" anchor="left" auto_hide="false" internal_type="DOCKED" type="DOCKED" visible="false" weight="0.33" sideWeight="0.5" order="2" side_tool="true" content_ui="tabs" />
@@ -780,41 +785,117 @@
   <component name="editorHistoryManager">
     <entry file="file://$PROJECT_DIR$/fitting/fitting/least_squares.py">
       <provider selected="true" editor-type-id="text-editor">
-        <state vertical-scroll-proportion="0.0" vertical-offset="0" max-vertical-offset="918">
+        <state vertical-scroll-proportion="0.0" vertical-offset="0" max-vertical-offset="969">
           <caret line="0" column="0" selection-start-line="0" selection-start-column="0" selection-end-line="0" selection-end-column="0" />
           <folding>
+            <element signature="e#0#19#0" expanded="true" />
             <element signature="e#1310#1420#1" expanded="false" />
           </folding>
         </state>
       </provider>
     </entry>
+    <entry file="file://$PROJECT_DIR$/fitting/density/atomic_slater_density.py">
+      <provider selected="true" editor-type-id="text-editor">
+        <state vertical-scroll-proportion="0.0" vertical-offset="197" max-vertical-offset="2210">
+          <caret line="20" column="0" selection-start-line="20" selection-start-column="0" selection-end-line="20" selection-end-column="0" />
+          <folding />
+        </state>
+      </provider>
+    </entry>
+    <entry file="file://$PROJECT_DIR$/fitting/density/atomic_slater_wfn.py">
+      <provider selected="true" editor-type-id="text-editor">
+        <state vertical-scroll-proportion="0.0" vertical-offset="0" max-vertical-offset="2465">
+          <caret line="0" column="0" selection-start-line="0" selection-start-column="0" selection-end-line="0" selection-end-column="0" />
+          <folding>
+            <element signature="e#0#9#0" expanded="true" />
+          </folding>
+        </state>
+      </provider>
+    </entry>
+    <entry file="file://$PROJECT_DIR$/fitting/__init__.py">
+      <provider selected="true" editor-type-id="text-editor">
+        <state vertical-scroll-proportion="0.0" vertical-offset="0" max-vertical-offset="153">
+          <caret line="0" column="0" selection-start-line="0" selection-start-column="0" selection-end-line="0" selection-end-column="0" />
+          <folding>
+            <element signature="e#1#29#0" expanded="true" />
+          </folding>
+        </state>
+      </provider>
+    </entry>
+    <entry file="file://$PROJECT_DIR$/fitting/density/radial_grid.py">
+      <provider selected="true" editor-type-id="text-editor">
+        <state vertical-scroll-proportion="0.0" vertical-offset="0" max-vertical-offset="221">
+          <caret line="0" column="0" selection-start-line="0" selection-start-column="0" selection-end-line="0" selection-end-column="0" />
+          <folding />
+        </state>
+      </provider>
+    </entry>
+    <entry file="file://$PROJECT_DIR$/fitting/gbasis/gbasis.py">
+      <provider selected="true" editor-type-id="text-editor">
+        <state vertical-scroll-proportion="0.0" vertical-offset="1024" max-vertical-offset="1768">
+          <caret line="66" column="68" selection-start-line="66" selection-start-column="68" selection-end-line="66" selection-end-column="68" />
+          <folding />
+        </state>
+      </provider>
+    </entry>
+    <entry file="file://$PROJECT_DIR$/fitting/gbasis/gbasis_nwchem.py">
+      <provider selected="true" editor-type-id="text-editor">
+        <state vertical-scroll-proportion="0.0" vertical-offset="204" max-vertical-offset="1156">
+          <caret line="12" column="0" selection-start-line="12" selection-start-column="0" selection-end-line="12" selection-end-column="0" />
+          <folding />
+        </state>
+      </provider>
+    </entry>
     <entry file="file://$PROJECT_DIR$/fitting/fitting/least_squares.py">
       <provider selected="true" editor-type-id="text-editor">
-        <state vertical-scroll-proportion="0.0" vertical-offset="0" max-vertical-offset="918">
+        <state vertical-scroll-proportion="0.0" vertical-offset="0" max-vertical-offset="867">
           <caret line="0" column="0" selection-start-line="0" selection-start-column="0" selection-end-line="0" selection-end-column="0" />
           <folding>
+            <element signature="e#0#19#0" expanded="true" />
             <element signature="e#1310#1420#1" expanded="false" />
           </folding>
         </state>
       </provider>
     </entry>
-    <entry file="file://$PROJECT_DIR$/fitting/fitting/least_squares.py">
-      <provider selected="true" editor-type-id="text-editor">
-        <state vertical-scroll-proportion="0.0" vertical-offset="0" max-vertical-offset="969">
+    <entry file="file://$PROJECT_DIR$/fitting/__init__.py">
+      <provider selected="true" editor-type-id="text-editor">
+        <state vertical-scroll-proportion="0.0" vertical-offset="0" max-vertical-offset="153">
           <caret line="0" column="0" selection-start-line="0" selection-start-column="0" selection-end-line="0" selection-end-column="0" />
           <folding>
-            <element signature="e#1310#1420#1" expanded="false" />
+            <element signature="e#1#29#0" expanded="true" />
           </folding>
         </state>
       </provider>
     </entry>
-    <entry file="file://$PROJECT_DIR$/fitting/fitting/least_squares.py">
-      <provider selected="true" editor-type-id="text-editor">
-        <state vertical-scroll-proportion="0.0" vertical-offset="0" max-vertical-offset="867">
-          <caret line="0" column="0" selection-start-line="0" selection-start-column="0" selection-end-line="0" selection-end-column="0" />
-          <folding>
-            <element signature="e#1310#1420#1" expanded="false" />
-          </folding>
+    <entry file="file://$PROJECT_DIR$/fitting/density/radial_grid.py">
+      <provider selected="true" editor-type-id="text-editor">
+        <state vertical-scroll-proportion="0.0" vertical-offset="0" max-vertical-offset="221">
+          <caret line="0" column="0" selection-start-line="0" selection-start-column="0" selection-end-line="0" selection-end-column="0" />
+          <folding />
+        </state>
+      </provider>
+    </entry>
+    <entry file="file://$PROJECT_DIR$/fitting/density/atomic_slater_density.py">
+      <provider selected="true" editor-type-id="text-editor">
+        <state vertical-scroll-proportion="0.0" vertical-offset="136" max-vertical-offset="2210">
+          <caret line="16" column="32" selection-start-line="16" selection-start-column="24" selection-end-line="16" selection-end-column="32" />
+          <folding />
+        </state>
+      </provider>
+    </entry>
+    <entry file="file://$PROJECT_DIR$/fitting/gbasis/gbasis.py">
+      <provider selected="true" editor-type-id="text-editor">
+        <state vertical-scroll-proportion="0.0" vertical-offset="1024" max-vertical-offset="1768">
+          <caret line="66" column="68" selection-start-line="66" selection-start-column="68" selection-end-line="66" selection-end-column="68" />
+          <folding />
+        </state>
+      </provider>
+    </entry>
+    <entry file="file://$PROJECT_DIR$/fitting/gbasis/gbasis_nwchem.py">
+      <provider selected="true" editor-type-id="text-editor">
+        <state vertical-scroll-proportion="0.0" vertical-offset="204" max-vertical-offset="1156">
+          <caret line="12" column="0" selection-start-line="12" selection-start-column="0" selection-end-line="12" selection-end-column="0" />
+          <folding />
         </state>
       </provider>
     </entry>
@@ -847,16 +928,64 @@
         </state>
       </provider>
     </entry>
+    <entry file="file://$PROJECT_DIR$/fitting/gbasis/gbasis_nwchem.py">
+      <provider selected="true" editor-type-id="text-editor">
+        <state vertical-scroll-proportion="0.0" vertical-offset="19" max-vertical-offset="1156">
+          <caret line="12" column="0" selection-start-line="12" selection-start-column="0" selection-end-line="12" selection-end-column="0" />
+          <folding />
+        </state>
+      </provider>
+    </entry>
+    <entry file="file://$PROJECT_DIR$/fitting/gbasis/gbasis.py">
+      <provider selected="true" editor-type-id="text-editor">
+        <state vertical-scroll-proportion="0.0" vertical-offset="1024" max-vertical-offset="1768">
+          <caret line="66" column="68" selection-start-line="66" selection-start-column="68" selection-end-line="66" selection-end-column="68" />
+          <folding />
+        </state>
+      </provider>
+    </entry>
+    <entry file="file://$PROJECT_DIR$/fitting/density/radial_grid.py">
+      <provider selected="true" editor-type-id="text-editor">
+        <state vertical-scroll-proportion="0.0" vertical-offset="0" max-vertical-offset="384">
+          <caret line="0" column="0" selection-start-line="0" selection-start-column="0" selection-end-line="0" selection-end-column="0" />
+          <folding />
+        </state>
+      </provider>
+    </entry>
+    <entry file="file://$PROJECT_DIR$/fitting/__init__.py">
+      <provider selected="true" editor-type-id="text-editor">
+        <state vertical-scroll-proportion="0.0" vertical-offset="0" max-vertical-offset="384">
+          <caret line="0" column="0" selection-start-line="0" selection-start-column="0" selection-end-line="0" selection-end-column="0" />
+          <folding>
+            <element signature="e#1#29#0" expanded="true" />
+          </folding>
+        </state>
+      </provider>
+    </entry>
+    <entry file="file://$PROJECT_DIR$/fitting/density/atomic_slater_density.py">
+      <provider selected="true" editor-type-id="text-editor">
+        <state vertical-scroll-proportion="0.0" vertical-offset="197" max-vertical-offset="2210">
+          <caret line="20" column="0" selection-start-line="20" selection-start-column="0" selection-end-line="20" selection-end-column="0" />
+          <folding />
+        </state>
+      </provider>
+    </entry>
+    <entry file="file://$PROJECT_DIR$/fitting/density/atomic_slater_wfn.py">
+      <provider selected="true" editor-type-id="text-editor">
+        <state vertical-scroll-proportion="0.0" vertical-offset="0" max-vertical-offset="2465">
+          <caret line="0" column="0" selection-start-line="0" selection-start-column="0" selection-end-line="0" selection-end-column="0" />
+          <folding>
+            <element signature="e#0#9#0" expanded="true" />
+          </folding>
+        </state>
+      </provider>
+    </entry>
     <entry file="file://$PROJECT_DIR$/fitting/fitting/least_squares.py">
       <provider selected="true" editor-type-id="text-editor">
-<<<<<<< HEAD
-        <state vertical-scroll-proportion="0.08095238" vertical-offset="0" max-vertical-offset="918">
-          <caret line="3" column="29" selection-start-line="3" selection-start-column="29" selection-end-line="3" selection-end-column="29" />
-=======
         <state vertical-scroll-proportion="0.12176166" vertical-offset="531" max-vertical-offset="918">
           <caret line="34" column="25" selection-start-line="34" selection-start-column="25" selection-end-line="34" selection-end-column="25" />
->>>>>>> 18c5653d
           <folding>
+            <element signature="e#0#19#0" expanded="true" />
             <element signature="e#1310#1420#1" expanded="false" />
           </folding>
         </state>
